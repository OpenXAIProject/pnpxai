import matplotlib.pyplot as plt
from matplotlib.axes import Axes
import torch
from torch.utils.data import DataLoader
import os
from pnpxai import AutoExplanationForTSClassification
from tsai.all import get_UCR_data, combine_split_data, Categorize, TSDatasets, TSDataLoaders, TSStandardize, InceptionTime, Learner, accuracy, TSTensor

# ------------------------------------------------------------------------------#
# -------------------------------- basic usage ---------------------------------#
# ------------------------------------------------------------------------------#

# setup
# device = torch.device('cuda' if torch.cuda.is_available() else 'cpu')
torch.set_num_threads(1)
device = torch.device('cpu')
cur_path = os.path.dirname(os.path.realpath(__file__))
batch_size = 64


def get_ts_dataset_loader(dataset: str, path: str, batch_size: int = 64):
    x_train, y_train, x_valid, y_valid = get_UCR_data(
        dataset, path, return_split=True
    )
    x, y, splits = combine_split_data([x_train, x_valid], [y_train, y_valid])
    dsets = TSDatasets(
        x, y, tfms=[None, [Categorize()]], splits=splits, inplace=True
    )
    return TSDataLoaders.from_dsets(
        dsets.train, dsets.valid, bs=batch_size, batch_tfms=[TSStandardize()]
    )


def train_model(loader: TSDataLoaders, model: torch.nn.Module, model_path: str, epochs: int = 15, lr: float = 1e-3):
    os.makedirs(os.path.dirname(model_path), exist_ok=True)

    learner = Learner(loader, model, metrics=accuracy)
    try:
        learner.load(model_path)
    except:
        learner.lr_find()
        plt.close()
        learner.fit_one_cycle(epochs, lr_max=lr)
        learner.save(model_path)
        torch.cuda.empty_cache()

    return learner.model


def tensor_mapper(x: TSTensor):
    return torch.from_numpy(x.cpu().numpy())


dsid = "TwoLeadECG"
loader = get_ts_dataset_loader(dsid, cur_path, batch_size)
model = InceptionTime(loader.vars, loader.c)
model = train_model(
    loader, model, f"{cur_path}/data/models/inceptiontime/{dsid}.pth", epochs=40)

test_data = DataLoader(
    loader.valid.dataset,
    batch_size=batch_size,
    shuffle=False
)

# create auto explanation
expr = AutoExplanationForTSClassification(
    model=model.to(device),
    data=test_data,
    input_extractor=lambda batch: tensor_mapper(batch[0]).to(device),
    label_extractor=lambda batch: tensor_mapper(batch[-1]).to(device),
    target_extractor=lambda outputs: outputs.argmax(-1).to(device),
    target_labels=False,  # target prediction if False
)


# browse the recommended
expr.recommended.print_tabular()  # recommendation
expr.recommended.explainers  # -> List[Type[Explainer]]

# browse explainers and metrics
expr.manager.explainers  # -> List[Explainer]
expr.manager.metrics  # -> List[Metric]

# -> Explainer. In this case, LRPEpsilonGammaBox
expr.manager.get_explainer_by_id(0)
# -> PostProcessor. In this case, PostProcessor(pooling_method='sumpos', normalization_method='minmax')
expr.manager.get_postprocessor_by_id(0)
expr.manager.get_metric_by_id(3)  # -> Metric. In this case, AbPC

# user inputs
explainer_id = 4  # explainer_id to be optimized: KernelShap
metric_id = 1  # metric_id to be used as objective: AbPC
post_processor_id = 0
data_id = 0

explainer = expr.manager.get_explainer_by_id(explainer_id)
metric = expr.manager.get_metric_by_id(metric_id)
print("Explainer: ", explainer.__class__.__name__)
print("Metric: ", metric.__class__.__name__)

# explain and evaluate
results = expr.run_batch(
    data_ids=range(batch_size),
    explainer_id=explainer_id,
    postprocessor_id=post_processor_id,
    metric_id=metric_id,
)


# ------------------------------------------------------------------------------#
# ------------------------------- optimization ---------------------------------#
# ------------------------------------------------------------------------------#


# optimize: returns optimal explainer id, optimal postprocessor id, (and study)
<<<<<<< HEAD
optimized, objective, study = expr.optimize(
    data_ids=data_id,
=======
optimized = expr.optimize(
    data_id=data_id,
>>>>>>> cdad8785
    explainer_id=explainer_id,
    metric_id=metric_id,
    direction='maximize',  # larger better
    sampler='tpe',  # Literal['tpe','random']
    n_trials=50,
    seed=42,  # seed for sampler: by default, None
)

<<<<<<< HEAD
# explain and evaluate with optimal explainer and postprocessor
opt_results = expr.run_batch(
    data_ids=optimized['data_ids'],
    explainer_id=optimized['explainer_id'],
    postprocessor_id=optimized['postprocessor_id'],
    metric_id=metric_id,  # any metric to evaluate the optimized explanation
)
=======
print('Best/Explainer:', optimized.explainer) # get the optimized explainer
print('Best/PostProcessor:', optimized.postprocessor) # get the optimized postprocessor
print('Best/value:', optimized.study.best_trial.value) # get the optimized value
>>>>>>> cdad8785

# Every trial in study has its explainer and postprocessor in user attr.
i = 25
print(f'{i}th Trial/Explainer', optimized.study.trials[i].user_attrs['explainer']) # get the explainer of i-th trial
print(f'{i}th Trial/PostProcessor', optimized.study.trials[i].user_attrs['postprocessor']) # get the postprocessor of i-th trial
print(f'{i}th Trial/value', optimized.study.trials[i].value)

# For example, you can use optuna's API to get the explainer and postprocessor of the worst trial
def get_worst_trial(study):
    valid_trials = [trial for trial in study.trials if trial.value is not None]
    return sorted(valid_trials, key=lambda trial: trial.value)[0]

worst_trial = get_worst_trial(optimized.study)
print('Worst/Explainer:', worst_trial.user_attrs['explainer'])
print('Worst/PostProcessor', worst_trial.user_attrs['postprocessor'])
print('Worst/value', worst_trial.value)


# ------------------------------------------------------------------------------#
# ------------------------------- visualization --------------------------------#
# ------------------------------------------------------------------------------#

def threshold_plot(ax: Axes, predictions, confidences, color_mapper=None):
    # Define colors based on confidence RGB
    if color_mapper is None:
        def color_mapper(c):
            return (1, 1 - c, 1 - c) if c > 0 else (1 + c, 1 + c, 1)

    colors = [color_mapper(c) for c in confidences]

    # Plotting
    ax.plot(predictions, color='black', label='Lookback')
    min_pred = min(predictions)
    max_pred = max(predictions)
    for i in range(len(predictions) - 1):
        ax.fill_betweenx([min_pred, max_pred], i, i + 1, color=colors[i])


# plots
uniq_labels = {}
for idx, label in enumerate(expr.get_labels_flattened()):
    uniq_labels[label] = idx
    if len(uniq_labels) == loader.c:
        break

uniq_labels = dict(sorted(uniq_labels.items(), key=lambda x: x[0]))
fig, axes = plt.subplots(len(uniq_labels), 2, figsize=(4, 4))

# inputs
data_ids = list(uniq_labels.values())
data, _ = expr.manager.get_data(data_ids)
inputs, labels = [], []
for datum, label in data:
    inputs.append(datum)
    labels.append(label)

inputs = torch.concatenate(inputs).to(device)
labels = torch.concatenate(labels).to(device)

for idx, (data_id, label) in enumerate(uniq_labels.items()):
    plot_inputs = inputs[idx, 0, :].tolist()
    axes[idx, 0].plot(plot_inputs)
    axes[idx, 0].set_ylabel(f'Label: {label}')
    attrs = expr.manager.get_explanation_by_id(data_id, explainer_id)
    attrs = attrs / attrs.abs().max()
    threshold_plot(axes[idx, 1], plot_inputs, attrs[0, :].tolist())

plt.tight_layout()
plt.savefig(
    os.path.join(
        cur_path,
        f'opt_{explainer.__class__.__name__}_by_{metric.__class__.__name__}_all.png'
    ))


# plots
fig, axes = plt.subplots(1, 4, figsize=(16, 4))
<<<<<<< HEAD
opt_attrs = expr.manager.get_explanation_by_id(  # get the optimal explanation
    data_id=optimized['data_ids'],
    explainer_id=optimized['explainer_id'],
)

# inputs
inputs, _ = expr.manager.batch_data_by_ids(data_ids=optimized['data_ids'])
inputs = inputs.to(device)
targets = expr.manager.batch_outputs_by_ids(data_ids=optimized['data_ids'])\
=======

opt_explainer_id = expr.manager.add_explainer(optimized.explainer)
opt_attrs = expr.explain_batch(
    data_ids=[data_id],
    explainer_id=opt_explainer_id,
)

# inputs
inputs, _ = expr.manager.batch_data_by_ids(data_ids=[data_id])
inputs = inputs.to(device)
targets = expr.manager.batch_outputs_by_ids(data_ids=[data_id])\
>>>>>>> cdad8785
    .argmax(-1).to(device)

axes[0].plot(inputs[0, 0, :].tolist())

trials = [trial for trial in optimized.study.trials if trial.value is not None]
trials = sorted(trials, key=lambda trial: trial.value)
trials = {
    'worst': trials[0],  # worst
    'med': trials[len(trials)//2],  # med
    'best': trials[-1],  # best
}

for loc, (title, trial) in enumerate(trials.items(), 1):
    explainer = trial.user_attrs['explainer']
    postprocessor = trial.user_attrs['postprocessor']
    attrs = explainer.attribute(inputs, targets)
    postprocessed = postprocessor(attrs)
    axes[loc].set_title(f'{title}:{"{:4f}".format(trial.value)}')
    plot_atts = postprocessed / postprocessed.abs().max()
    threshold_plot(axes[loc], inputs[0, 0, :].tolist(),
                   plot_atts[0, 0, :].tolist())

for ax in axes:
    ax.set_xticks([])
    ax.set_yticks([])

metric = expr.manager.get_metric_by_id(metric_id)
plt.savefig(
    os.path.join(
        cur_path,
        f'opt_{explainer.__class__.__name__}_by_{metric.__class__.__name__}.png'
    ))<|MERGE_RESOLUTION|>--- conflicted
+++ resolved
@@ -114,13 +114,8 @@
 
 
 # optimize: returns optimal explainer id, optimal postprocessor id, (and study)
-<<<<<<< HEAD
-optimized, objective, study = expr.optimize(
-    data_ids=data_id,
-=======
 optimized = expr.optimize(
     data_id=data_id,
->>>>>>> cdad8785
     explainer_id=explainer_id,
     metric_id=metric_id,
     direction='maximize',  # larger better
@@ -129,19 +124,9 @@
     seed=42,  # seed for sampler: by default, None
 )
 
-<<<<<<< HEAD
-# explain and evaluate with optimal explainer and postprocessor
-opt_results = expr.run_batch(
-    data_ids=optimized['data_ids'],
-    explainer_id=optimized['explainer_id'],
-    postprocessor_id=optimized['postprocessor_id'],
-    metric_id=metric_id,  # any metric to evaluate the optimized explanation
-)
-=======
 print('Best/Explainer:', optimized.explainer) # get the optimized explainer
 print('Best/PostProcessor:', optimized.postprocessor) # get the optimized postprocessor
 print('Best/value:', optimized.study.best_trial.value) # get the optimized value
->>>>>>> cdad8785
 
 # Every trial in study has its explainer and postprocessor in user attr.
 i = 25
@@ -219,17 +204,6 @@
 
 # plots
 fig, axes = plt.subplots(1, 4, figsize=(16, 4))
-<<<<<<< HEAD
-opt_attrs = expr.manager.get_explanation_by_id(  # get the optimal explanation
-    data_id=optimized['data_ids'],
-    explainer_id=optimized['explainer_id'],
-)
-
-# inputs
-inputs, _ = expr.manager.batch_data_by_ids(data_ids=optimized['data_ids'])
-inputs = inputs.to(device)
-targets = expr.manager.batch_outputs_by_ids(data_ids=optimized['data_ids'])\
-=======
 
 opt_explainer_id = expr.manager.add_explainer(optimized.explainer)
 opt_attrs = expr.explain_batch(
@@ -241,7 +215,6 @@
 inputs, _ = expr.manager.batch_data_by_ids(data_ids=[data_id])
 inputs = inputs.to(device)
 targets = expr.manager.batch_outputs_by_ids(data_ids=[data_id])\
->>>>>>> cdad8785
     .argmax(-1).to(device)
 
 axes[0].plot(inputs[0, 0, :].tolist())
