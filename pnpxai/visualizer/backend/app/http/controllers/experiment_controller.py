--- conflicted
+++ resolved
@@ -44,8 +44,8 @@
         if experiment is None:
             abort(404)
 
-<<<<<<< HEAD
-        figures = ExperimentService.get_task_formatted_inputs(experiment, experiment.get_all_inputs_flattened())
+        figures = ExperimentService.get_task_formatted_inputs(
+            experiment, experiment.get_all_inputs_flattened())
         return self.response(data=ExperimentInputsResponse.dump(figures, many=True))
 
 class ExperimentStatusController(Controller):
@@ -56,9 +56,4 @@
             abort(404)
 
         return self.response(data=ExperimentStatusResponse.dump(logger))
-        
-=======
-        figures = ExperimentService.get_task_formatted_inputs(
-            experiment, experiment.get_all_inputs_flattened())
-        return self.response(data=ExperimentInputsResponse.dump(figures, many=True))
->>>>>>> 39d4f47e
+        