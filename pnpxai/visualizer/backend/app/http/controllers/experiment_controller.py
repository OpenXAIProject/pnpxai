from flask import abort, request

from pnpxai.visualizer.backend.app.core.generics import Controller
from pnpxai.visualizer.backend.app.domain.experiment.experiment_service import ExperimentService
from pnpxai.visualizer.backend.app.http.responses.experiment_response import ExperimentRunsResponse, ExperimentInputsResponse, ExperimentStatusResponse


class ExperimentController(Controller):
    def get(self, project_id: str, experiment_id: str):
        experiment = ExperimentService.get_experiment_by_id(
            project_id, experiment_id)

        if experiment is None:
            abort(404)

        if not experiment.has_explanations:
            return self.response(data=[])

        return self.response(data=ExperimentRunsResponse.dump(experiment))

    def put(self, project_id: str, experiment_id: str):
        experiment = ExperimentService.get_experiment_by_id(
            project_id, experiment_id)

        if experiment is None:
            abort(404)

        data = request.get_json() or {}
        inputs = data.get('inputs', None)
        explainers = data.get('explainers', None)
        metrics = data.get('metrics', None)

        experiment = ExperimentService.run(
            experiment, inputs, explainers, metrics)

        return self.response(data=ExperimentRunsResponse.dump(experiment), errors=self.format_errors(experiment.errors))


class ExperimentInputsController(Controller):
    def get(self, project_id: str, experiment_id: str):
        experiment = ExperimentService.get_experiment_by_id(
            project_id, experiment_id)

        if experiment is None:
            abort(404)

<<<<<<< HEAD
        figures = ExperimentService.get_task_formatted_inputs(
            experiment, experiment.get_all_inputs_flattened())
        return self.response(data=ExperimentInputsResponse.dump(figures, many=True))
=======
        figures = ExperimentService.get_task_formatted_inputs(experiment, experiment.get_all_inputs_flattened())
        return self.response(data=ExperimentInputsResponse.dump(figures, many=True))

class ExperimentStatusController(Controller):
    def get(self, project_id: str, experiment_id: str):
        logger = ExperimentService.get_experiment_logger(project_id, experiment_id)
        
        if logger is None:
            abort(404)

        return self.response(data=ExperimentStatusResponse.dump(logger))
        
>>>>>>> b070ba0f
<|MERGE_RESOLUTION|>--- conflicted
+++ resolved
@@ -44,12 +44,8 @@
         if experiment is None:
             abort(404)
 
-<<<<<<< HEAD
         figures = ExperimentService.get_task_formatted_inputs(
             experiment, experiment.get_all_inputs_flattened())
-        return self.response(data=ExperimentInputsResponse.dump(figures, many=True))
-=======
-        figures = ExperimentService.get_task_formatted_inputs(experiment, experiment.get_all_inputs_flattened())
         return self.response(data=ExperimentInputsResponse.dump(figures, many=True))
 
 class ExperimentStatusController(Controller):
@@ -60,5 +56,4 @@
             abort(404)
 
         return self.response(data=ExperimentStatusResponse.dump(logger))
-        
->>>>>>> b070ba0f
+        