--- conflicted
+++ resolved
@@ -48,6 +48,7 @@
         is_image_task (bool): True if the task is an image-related task, False otherwise.
         has_explanations (bool): True if the experiment has explanations, False otherwise.
     """
+
 
     def __init__(
         self,
@@ -182,19 +183,12 @@
                 )
             except NotImplementedError as error:
                 warnings.warn(
-<<<<<<< HEAD
                     f"\n[Experiment] Warning: {explainer_name} is not currently supported.")
                 raise error
             except Exception as e:
                 warnings.warn(
                     f"\n[Experiment] Warning: Explaining {explainer_name} produced an error: {e}.")
                 self._errors.append(e)
-=======
-                    f"\n[Experiment] {get_message('experiment.errors.explainer_unsupported', explainer=explainer_name)}")
-            except Exception as e:
-                warnings.warn(
-                    f"\n[Experiment] {get_message('experiment.errors.explanation', explainer=explainer_name, error=e)}")
->>>>>>> b070ba0f
         return explanations
 
     def _evaluate(self, data: DataSource, explanations: DataSource, explainer: ExplainerWArgs, metric: EvaluationMetric):
@@ -222,17 +216,10 @@
                 )
             except Exception as e:
                 warnings.warn(
-<<<<<<< HEAD
                     f"\n[Experiment] Warning: Evaluating {metric_name} of {explainer_name} produced an error: {e}.")
                 self._errors.append(e)
         elaped_time = time.time() - started_at
         print(f'[Experiment] Computed {metric_name} in {elaped_time} sec')
-=======
-                    f"\n[Experiment] {get_message('experiment.errors.evaluation', explainer=explainer_name, metric=metric_name, error=e)}")
-
-        elapsed_time = time.time() - started_at
-        print(f"[Experiment] {get_message('elapsed', task=metric_name, elapsed=elapsed_time)}")
->>>>>>> b070ba0f
         return evaluations
 
     def get_visualizations_flattened(self) -> Sequence[Sequence[Figure]]:
