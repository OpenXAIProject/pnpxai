from typing import Any, Callable, Optional, Sequence, Union, List
import time
import warnings
import traceback

from torch import Tensor
import numpy as np
from plotly import express as px
from plotly.graph_objects import Figure

from pnpxai.core.experiment.experiment_metrics_defaults import EVALUATION_METRIC_REVERSE_SORT, EVALUATION_METRIC_SORT_PRIORITY
from pnpxai.core.experiment.observable import ExperimentObservableEvent
from pnpxai.utils import class_to_string, Observable
from pnpxai.messages import get_message
from pnpxai.core.experiment.manager import ExperimentManager
from pnpxai.explainers import Explainer, ExplainerWArgs
from pnpxai.evaluator import EvaluationMetric
from pnpxai.core._types import DataSource, Model, Task


def default_input_extractor(x):
    return x[0]


def default_target_extractor(x):
    return x[1]


class Experiment(Observable):
    """
    A class representing an experiment for model interpretability.

    Args:
        model (Model): The machine learning model to be interpreted.
        data (DataSource): The data used for the experiment.
        explainers (Sequence[Union[ExplainerWArgs, Explainer]]): Explainer objects or their arguments for interpreting the model.
        metrics (Optional[Sequence[EvaluationMetric]]): Evaluation metrics used to assess model interpretability.
        task (Task): The type of task the model is designed for (default: "image").
        input_extractor (Optional[Callable[[Any], Any]]): Function to extract inputs from data (default: None).
        target_extractor (Optional[Callable[[Any], Any]]): Function to extract targets from data (default: None).
        input_visualizer (Optional[Callable[[Any], Any]]): Function to visualize input data (default: None).
        target_visualizer (Optional[Callable[[Any], Any]]): Function to visualize target data (default: None).

    Attributes:
        all_explainers (Sequence[ExplainerWArgs]): All explainer objects used in the experiment.
        all_metrics (Sequence[EvaluationMetric]): All evaluation metrics used in the experiment.
        errors (Sequence[Error]): 
        is_image_task (bool): True if the task is an image-related task, False otherwise.
        has_explanations (bool): True if the experiment has explanations, False otherwise.
    """

    def __init__(
        self,
        model: Model,
        data: DataSource,
        explainers: Sequence[Union[ExplainerWArgs, Explainer]],
        metrics: Optional[Sequence[EvaluationMetric]] = None,
        task: Task = "image",
        input_extractor: Optional[Callable[[Any], Any]] = None,
        target_extractor: Optional[Callable[[Any], Any]] = None,
        input_visualizer: Optional[Callable[[Any], Any]] = None,
        target_visualizer: Optional[Callable[[Any], Any]] = None,
    ):
        super(Experiment, self).__init__()
        self.model = model
        self.manager = ExperimentManager(
            data=data,
            explainers=explainers,
            metrics=metrics or []
        )

        self.input_extractor = input_extractor \
            if input_extractor is not None \
            else default_input_extractor
        self.target_extractor = target_extractor \
            if target_extractor is not None \
            else default_target_extractor
        self.input_visualizer = input_visualizer
        self.target_visualizer = target_visualizer
        self.task = task
        self.reset_errors()

    def reset_errors(self):
        self._errors: List[BaseException] = []

    @property
    def errors(self):
        return self._errors

    @property
    def all_explainers(self) -> Sequence[ExplainerWArgs]:
        return self.manager.all_explainers

    @property
    def all_metrics(self) -> Sequence[EvaluationMetric]:
        return self.manager.all_metrics

    def get_current_explainers(self) -> List[ExplainerWArgs]:
        return self.manager.get_explainers()[0]

    def get_current_metrics(self) -> List[EvaluationMetric]:
        return self.manager.get_metrics()[0]

    def run(
        self,
        data_ids: Optional[Sequence[int]] = None,
        explainer_ids: Optional[Sequence[int]] = None,
        metrics_ids: Optional[Sequence[int]] = None,
    ) -> 'Experiment':
        """
        Run the experiment by processing data, generating explanations, evaluating with metrics, caching and retrieving the data.

        Args:
            data_ids (Optional[Sequence[int]]): A sequence of data IDs to specify the subset of data to process.
            explainer_ids (Optional[Sequence[int]]): A sequence of explainer IDs to specify the subset of explainers to use.
            metrics_ids (Optional[Sequence[int]]): A sequence of metric IDs to specify the subset of metrics to evaluate.

        Returns:
            The Experiment instance with updated results and state.

        This method orchestrates the experiment by configuring the manager, obtaining explainer and metric instances,
        processing data, generating explanations, and evaluating metrics. It then saves the results in the manager.

        Note: The input parameters allow for flexibility in specifying subsets of data, explainers, and metrics to process.
        If not provided, the method processes all available data, explainers, and metrics.
        """
        self.reset_errors()
        self.manager.set_config(data_ids, explainer_ids, metrics_ids)
        explainers, explainer_ids = self.manager.get_explainers()

        for explainer, explainer_id in zip(explainers, explainer_ids):
            explainer_name = class_to_string(explainer.explainer)
            data, data_ids = self.manager.get_data_to_process_for_explainer(
                explainer_id)
            explanations = self._explain(data, explainer)
            self.manager.save_explanations(
                explanations, data, data_ids, explainer_id
            )
            message = get_message(
                'experiment.event.explainer', explainer=explainer_name
            )
            print(f"[Experiment] {message}")
            self.fire(ExperimentObservableEvent(
                self.manager, message, explainer))

            metrics, metric_ids = self.manager.get_metrics()
            for metric, metric_id in zip(metrics, metric_ids):
                metric_name = class_to_string(metric)
                data, data_ids = self.manager.get_data_to_process_for_metric(
                    explainer_id, metric_id)
                explanations, data_ids = self.manager.get_valid_explanations(
                    explainer_id, data_ids)
                data, _ = self.manager.get_data(data_ids)
                evaluations = self._evaluate(
                    data, explanations, explainer, metric)
                self.manager.save_evaluations(
                    evaluations, data, data_ids, explainer_id, metric_id)

                message = get_message(
                    'experiment.event.explainer.metric', explainer=explainer_name, metric=metric_name)
                print(f"[Experiment] {message}")
                self.fire(ExperimentObservableEvent(
                    self.manager, message, explainer, metric))

        data, data_ids = self.manager.get_data_to_predict()
        outputs = [self.model(self.input_extractor(datum)) for datum in data]
        self.manager.save_outputs(outputs, data, data_ids)

        return self

    def _explain(self, data: DataSource, explainer: ExplainerWArgs):
        explanations = [None] * len(data)
        explainer_name = class_to_string(explainer.explainer)

        for i, datum in enumerate(data):
            try:
                inputs = self.input_extractor(datum)
                targets = self.target_extractor(datum)
                explanations[i] = explainer.attribute(
                    inputs=inputs,
                    targets=targets,
                )
            except NotImplementedError as error:
                warnings.warn(
<<<<<<< HEAD
                    f"\n[Experiment] {get_message('experiment.errors.explainer_unsupported', explainer=explainer_name)}")
            except Exception as e:
                warnings.warn(
                    f"\n[Experiment] {get_message('experiment.errors.explanation', explainer=explainer_name, error=e)}")
=======
                    f"\n[Experiment] Warning: {explainer_name} is not currently supported.")
                raise error
            except Exception as e:
                warnings.warn(
                    f"\n[Experiment] Warning: Explaining {explainer_name} produced an error: {e}.")
                self._errors.append(e)
>>>>>>> 39d4f47e
        return explanations

    def _evaluate(self, data: DataSource, explanations: DataSource, explainer: ExplainerWArgs, metric: EvaluationMetric):
        if explanations is None:
            return None
        started_at = time.time()
        metric_name = class_to_string(metric)
        explainer_name = class_to_string(explainer.explainer)

        evaluations = [None] * len(data)
        for i, (datum, explanation) in enumerate(zip(data, explanations)):
            if explanation is None:
                continue

            inputs = self.input_extractor(datum)
            targets = self.target_extractor(datum)
            try:
                # [GH] input args as kwargs to compute metric in an experiment
                evaluations[i] = metric(
                    model=self.model,
                    explainer_w_args=explainer,
                    inputs=inputs,
                    targets=targets,
                    attributions=explanation,
                )
            except Exception as e:
                warnings.warn(
<<<<<<< HEAD
                    f"\n[Experiment] {get_message('experiment.errors.evaluation', explainer=explainer_name, metric=metric_name, error=e)}")

        elapsed_time = time.time() - started_at
        print(f"[Experiment] {get_message('elapsed', task=metric_name, elapsed=elapsed_time)}")
=======
                    f"\n[Experiment] Warning: Evaluating {metric_name} of {explainer_name} produced an error: {e}.")
                self._errors.append(e)
        elaped_time = time.time() - started_at
        print(f'[Experiment] Computed {metric_name} in {elaped_time} sec')
>>>>>>> 39d4f47e
        return evaluations

    def get_visualizations_flattened(self) -> Sequence[Sequence[Figure]]:
        """
        Generate flattened visualizations for each data point based on explanations.

        Returns:
            List of visualizations for each data point across explainers.

        This method retrieves valid explanations for each explainer, formats them for visualization,
        and generates visualizations using Plotly Express. The results are flattened based on the data points
        and returned as a list of lists of figures.
        """
        explainers, explainer_ids = self.manager.get_explainers()
        # Get all data ids
        experiment_data_ids = self.manager.get_data_ids()
        visualizations = []

        for explainer, explainer_id in zip(explainers, explainer_ids):
            # Get all valid explanations and data ids for this explainer
            explanations, data_ids = self.manager.get_valid_explanations(
                explainer_id)
            data = self.manager.get_data(data_ids)[0]
            explainer_visualizations = []
            # Visualize each valid explanataion
            for datum, explanation in zip(data, explanations):
                inputs = self.input_extractor(datum)
                targets = self.target_extractor(datum)
                formatted = explainer.format_outputs_for_visualization(
                    inputs=inputs,
                    targets=targets,
                    explanations=explanation,
                    task=self.task
                )

                if not self.manager.is_batched:
                    formatted = [formatted]
                formatted_visualizations = [
                    px.imshow(explanation, color_continuous_scale="Reds") for explanation in formatted
                ]
                if not self.manager.is_batched:
                    formatted_visualizations = formatted_visualizations[0]
                explainer_visualizations.append(formatted_visualizations)

            flat_explainer_visualizations = self.manager.flatten_if_batched(
                explainer_visualizations, data)
            # Set visualizaions of all data ids as None
            explainer_visualizations = {
                idx: None for idx in experiment_data_ids}
            # Fill all valid visualizations
            for visualization, data_id in zip(flat_explainer_visualizations, data_ids):
                explainer_visualizations[data_id] = visualization
            visualizations.append(list(explainer_visualizations.values()))

        return visualizations

    def get_inputs_flattened(self) -> Sequence[Tensor]:
        """
        Retrieve and flatten last run input data.

        Returns:
            Flattened input data.

        This method retrieves input data using the input extractor and flattens it for further processing.
        """
        data, _ = self.manager.get_data()
        data = [self.input_extractor(datum) for datum in data]
        return self.manager.flatten_if_batched(data, data)

    def get_all_inputs_flattened(self) -> Sequence[Tensor]:
        """
        Retrieve and flatten all input data.

        Returns:
            Flattened input data from all available data.

        This method retrieves input data from all available data points using the input extractor and flattens it.
        """
        data = self.manager.get_all_data()
        data = [self.input_extractor(datum) for datum in data]
        return self.manager.flatten_if_batched(data, data)

    def get_targets_flattened(self) -> Sequence[Tensor]:
        """
        Retrieve and flatten target data.

        Returns:
            Flattened target data.

        This method retrieves target data using the target extractor and flattens it for further processing.
        """
        data, _ = self.manager.get_data()
        targets = [self.target_extractor(datum)for datum in data]
        return self.manager.flatten_if_batched(targets, data)

    def get_outputs_flattened(self) -> Sequence[Tensor]:
        """
        Retrieve and flatten model outputs.

        Returns:
            Flattened model outputs.

        This method retrieves flattened model outputs using the manager's get_flat_outputs method.
        """
        return self.manager.get_flat_outputs()

    def get_explanations_flattened(self) -> Sequence[Sequence[Tensor]]:
        """
        Retrieve and flatten explanations from all explainers.

        Returns:
            Flattened explanations from all explainers.

        This method retrieves flattened explanations for each explainer using the manager's get_flat_explanations method.
        """
        _, explainer_ids = self.manager.get_explainers()
        return [
            self.manager.get_flat_explanations(explainer_id)
            for explainer_id in explainer_ids
        ]

    def get_evaluations_flattened(self) -> Sequence[Sequence[Sequence[Tensor]]]:
        """
        Retrieve and flatten evaluations for all explainers and metrics.

        Returns:
            Flattened evaluations for all explainers and metrics.

        This method retrieves flattened evaluations for each explainer and metric using the manager's
        get_flat_evaluations method.
        """
        _, explainer_ids = self.manager.get_explainers()
        _, metric_ids = self.manager.get_metrics()

        formatted = [[
            self.manager.get_flat_evaluations(explainer_id, metric_id)
            for metric_id in metric_ids
        ] for explainer_id in explainer_ids]

        return formatted

    def get_explainers_ranks(self) -> Optional[Sequence[Sequence[int]]]:
        """
        Calculate and return rankings for explainers based on evaluations.

        Returns:
            Rankings of explainers. Returns None if rankings cannot be calculated.

        This method calculates rankings for explainers based on evaluations and metric scores. It considers
        metric priorities and sorting preferences to produce rankings.
        """
        evaluations = [[[
            data_evaluation.detach().cpu() if data_evaluation is not None else None
            for data_evaluation in metric_data
        ]for metric_data in explainer_data
        ]for explainer_data in self.get_evaluations_flattened()]
        # (explainers, metrics, data)
        evaluations = np.array(evaluations, dtype=float)
        evaluations = np.nan_to_num(evaluations, nan=-np.inf)
        if evaluations.ndim != 3:
            return None

        evaluations = evaluations.argsort(axis=-3).argsort(axis=-3) + 1
        n_explainers = evaluations.shape[0]
        metric_name_to_idx = {}

        for idx, metric in enumerate(self.get_current_metrics()):
            metric_name = class_to_string(metric)
            evaluations[:, idx, :] = evaluations[:, idx, :]
            if EVALUATION_METRIC_REVERSE_SORT.get(metric_name, False):
                evaluations[:, idx, :] = \
                    n_explainers - evaluations[:, idx, :] + 1

            metric_name_to_idx[metric_name] = idx
        # (explainers, data)
        scores: np.ndarray = evaluations.sum(axis=-2)

        for metric_name in EVALUATION_METRIC_SORT_PRIORITY:
            if metric_name not in metric_name_to_idx:
                continue

            idx = metric_name_to_idx[metric_name]
            scores = scores * n_explainers + evaluations[:, idx, :]

        return scores.argsort(axis=-2).argsort(axis=-2).tolist()

    @property
    def is_image_task(self):
        return self.task == 'image'

    @property
    def has_explanations(self):
        return self.manager.has_explanations<|MERGE_RESOLUTION|>--- conflicted
+++ resolved
@@ -182,19 +182,13 @@
                 )
             except NotImplementedError as error:
                 warnings.warn(
-<<<<<<< HEAD
                     f"\n[Experiment] {get_message('experiment.errors.explainer_unsupported', explainer=explainer_name)}")
+                raise error
             except Exception as e:
                 warnings.warn(
                     f"\n[Experiment] {get_message('experiment.errors.explanation', explainer=explainer_name, error=e)}")
-=======
-                    f"\n[Experiment] Warning: {explainer_name} is not currently supported.")
-                raise error
-            except Exception as e:
-                warnings.warn(
-                    f"\n[Experiment] Warning: Explaining {explainer_name} produced an error: {e}.")
                 self._errors.append(e)
->>>>>>> 39d4f47e
+        
         return explanations
 
     def _evaluate(self, data: DataSource, explanations: DataSource, explainer: ExplainerWArgs, metric: EvaluationMetric):
@@ -222,17 +216,11 @@
                 )
             except Exception as e:
                 warnings.warn(
-<<<<<<< HEAD
                     f"\n[Experiment] {get_message('experiment.errors.evaluation', explainer=explainer_name, metric=metric_name, error=e)}")
-
-        elapsed_time = time.time() - started_at
-        print(f"[Experiment] {get_message('elapsed', task=metric_name, elapsed=elapsed_time)}")
-=======
-                    f"\n[Experiment] Warning: Evaluating {metric_name} of {explainer_name} produced an error: {e}.")
                 self._errors.append(e)
         elaped_time = time.time() - started_at
-        print(f'[Experiment] Computed {metric_name} in {elaped_time} sec')
->>>>>>> 39d4f47e
+        print(f"[Experiment] {get_message('elapsed', task=metric_name, elapsed=elapsed_time)}")
+
         return evaluations
 
     def get_visualizations_flattened(self) -> Sequence[Sequence[Figure]]:
