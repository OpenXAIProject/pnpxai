--- conflicted
+++ resolved
@@ -1,6 +1,7 @@
 from typing import Any, Callable, Optional, Sequence, Union, List
 import time
 import warnings
+import itertools
 import itertools
 
 import torch
@@ -19,10 +20,6 @@
 from pnpxai.metrics.base import Metric
 from pnpxai.core._types import DataSource, Model, ModalityOrListOfModalities
 from pnpxai.explainers.utils.postprocess import postprocess_attr
-<<<<<<< HEAD
-from pnpxai.explainers.sklearn.utils import format_into_array
-=======
->>>>>>> c1d82e4b
 
 
 def default_input_extractor(x):
@@ -35,18 +32,6 @@
 
 def default_target_extractor(y):
     return y.argmax(-1)
-<<<<<<< HEAD
-
-
-def format_into_array_if_sklearn(func):
-    def wrapper(self, *args, **kwargs):
-        out = func(self, *args, **kwargs)
-        if self.is_sklearn_model:
-            return format_into_array(out)
-        return out
-    return wrapper
-=======
->>>>>>> c1d82e4b
 
 
 class Experiment(Observable):
@@ -77,10 +62,7 @@
         model: Model,
         data: DataSource,
         explainers: Sequence[Explainer],
-<<<<<<< HEAD
-=======
         postprocessors: Optional[Sequence[Callable]] = None,
->>>>>>> c1d82e4b
         metrics: Optional[Sequence[Metric]] = None,
         modality: ModalityOrListOfModalities = "image",
         input_extractor: Optional[Callable[[Any], Any]] = None,
@@ -90,6 +72,7 @@
         target_visualizer: Optional[Callable[[Any], Any]] = None,
         cache_device: Optional[Union[torch.device, str]] = None,
         target_labels: bool = False,
+        target_labels: bool = False,
     ):
         super(Experiment, self).__init__()
         self.model = model
@@ -107,6 +90,9 @@
         self.input_extractor = input_extractor \
             if input_extractor is not None \
             else default_input_extractor
+        self.label_extractor = label_extractor \
+            if label_extractor is not None \
+            else default_target_extractor
         self.label_extractor = label_extractor \
             if label_extractor is not None \
             else default_target_extractor
@@ -117,6 +103,8 @@
         self.target_visualizer = target_visualizer
         self.modality = modality
         self.target_labels = target_labels
+        self.modality = modality
+        self.target_labels = target_labels
         self.reset_errors()
 
     def reset_errors(self):
@@ -130,21 +118,6 @@
     def errors(self):
         return self._errors
 
-<<<<<<< HEAD
-    @property
-    def all_explainers(self) -> Sequence[Explainer]:
-        return self.manager.all_explainers
-
-    @property
-    def all_metrics(self) -> Sequence[Metric]:
-        return self.manager.all_metrics
-
-    def get_current_explainers(self) -> List[Explainer]:
-        return self.manager.get_explainers()[0]
-
-    def get_current_metrics(self) -> List[Metric]:
-        return self.manager.get_metrics()[0]
-=======
     # @property
     # def all_explainers(self) -> Sequence[Explainer]:
     #     return self.manager.all_explainers
@@ -158,7 +131,6 @@
 
     # def get_current_metrics(self) -> List[Metric]:
     #     return self.manager.get_metrics()[0]
->>>>>>> c1d82e4b
 
     def to_device(self, x):
         if self.is_sklearn_model:
@@ -297,23 +269,6 @@
         If not provided, the method processes all available data, explainers, and metrics.
         """
         self.reset_errors()
-<<<<<<< HEAD
-        self.manager.set_config(data_ids, explainer_ids, metrics_ids)
-        
-        # inference
-        data, data_ids = self.manager.get_data_to_predict()
-        outputs = self._predict(data)
-        self.manager.save_outputs(outputs, data, data_ids)
-
-        # explain
-        explainers, explainer_ids = self.manager.get_explainers()
-
-        for explainer, explainer_id in zip(explainers, explainer_ids):
-            explainer_name = class_to_string(explainer)
-            data, data_ids = self.manager.get_data_to_process_for_explainer(
-                explainer_id)
-            explanations = self._explain(data, data_ids, explainer)
-=======
         # self.manager.set_config(data_ids, explainer_ids, metrics_ids)
         
         # inference
@@ -335,7 +290,6 @@
             data, data_ids_expl = self.manager.get_data_to_process_for_explainer(
                 explainer_id, data_ids)
             explanations = self._explain(data, data_ids_expl, explainer)
->>>>>>> c1d82e4b
             self.manager.save_explanations(
                 explanations, data, data_ids_expl, explainer_id
             )
@@ -346,26 +300,6 @@
             self.fire(ExperimentObservableEvent(
                 self.manager, message, explainer))
 
-<<<<<<< HEAD
-            metrics, metric_ids = self.manager.get_metrics()
-            for metric, metric_id in zip(metrics, metric_ids):
-                metric_name = class_to_string(metric)
-                data, data_ids = self.manager.get_data_to_process_for_metric(
-                    explainer_id, metric_id)
-                explanations, data_ids = self.manager.get_valid_explanations(
-                    explainer_id, data_ids)
-                data, _ = self.manager.get_data(data_ids)
-                evaluations = self._evaluate(
-                    data, data_ids, explanations, explainer, metric)
-                self.manager.save_evaluations(
-                    evaluations, data, data_ids, explainer_id, metric_id)
-
-                message = get_message(
-                    'experiment.event.explainer.metric', explainer=explainer_name, metric=metric_name)
-                print(f"[Experiment] {message}")
-                self.fire(ExperimentObservableEvent(
-                    self.manager, message, explainer, metric))
-=======
             for postprocessor, postprocessor_id in zip(postprocessors, postprocessor_ids):
                 for metric, metric_id in zip(metrics, metric_ids):
                     metric_name = class_to_string(metric)
@@ -384,7 +318,6 @@
                     print(f"[Experiment] {message}")
                     self.fire(ExperimentObservableEvent(
                         self.manager, message, explainer, metric))
->>>>>>> c1d82e4b
         return self
 
     @property
@@ -398,11 +331,7 @@
 
     def _predict(self, data: DataSource):
         outputs = [
-<<<<<<< HEAD
-            self._predict_fn(*format_into_tuple(
-=======
             self.model(*format_into_tuple(
->>>>>>> c1d82e4b
                 self.to_device(self.input_extractor(datum)))
             ) for datum in data
         ]
@@ -412,43 +341,6 @@
         explanations = [None] * len(data)
         explainer_name = class_to_string(explainer)
         for i, (datum, data_id) in enumerate(zip(data, data_ids)):
-<<<<<<< HEAD
-            datum = self.to_device(datum)
-            inputs = self.input_extractor(datum)
-            targets = self.label_extractor(datum) if self.target_labels \
-                else self._get_targets(data_ids)
-            explanation = explainer.attribute(
-                inputs=inputs,
-                targets=targets,
-            )
-            if self.is_sklearn_model:
-                explanation = format_into_array(explanation)
-            explanations[i] = explanation
-            
-            # try:
-            #     datum = self.to_device(datum)
-            #     inputs = self.input_extractor(datum)
-            #     targets = self.label_extractor(datum) if self.target_labels \
-            #         else self._get_targets(data_ids)
-            #     explanation = explainer.attribute(
-            #         inputs=inputs,
-            #         targets=targets,
-            #     )
-            #     if self.is_sklearn_model:
-            #         explanation = format_into_array(explanation)
-            #     explanations[i] = explanation
-            # except NotImplementedError as error:
-            #     warnings.warn(
-            #         f"\n[Experiment] {get_message('experiment.errors.explainer_unsupported', explainer=explainer_name)}")
-            #     raise error
-            # except Exception as e:
-            #     warnings.warn(
-            #         f"\n[Experiment] {get_message('experiment.errors.explanation', explainer=explainer_name, error=e)}")
-            #     self._errors.append(e)
-        return explanations
-
-    def _evaluate(self, data: DataSource, data_ids: List[int], explanations: DataSource, explainer: Explainer, metric: Metric):
-=======
             try:
                 datum = self.to_device(datum)
                 inputs = format_into_tuple(self.input_extractor(datum))
@@ -469,7 +361,6 @@
         return explanations
 
     def _evaluate(self, data: DataSource, data_ids: List[int], explanations: DataSource, explainer: Explainer, postprocessor: Callable, metric: Metric):
->>>>>>> c1d82e4b
         if explanations is None:
             return None
         started_at = time.time()
@@ -485,31 +376,8 @@
             inputs = self.input_extractor(datum)
             targets = self.label_extractor(datum) if self.target_labels \
                 else self._get_targets(data_ids)
-<<<<<<< HEAD
-            
-            def explain_func(model, inputs, targets):
-                if isinstance(inputs, np.ndarray):
-                    inputs = torch.tensor(inputs)
-                if isinstance(targets, np.ndarray):
-                    targets = torch.tensor(targets)
-
-                attr = explainer.attribute(
-                    inputs=inputs,
-                    targets=targets
-                )
-                if isinstance(attr, Tensor):
-                    attr = attr.detach().cpu().numpy()
-
-                return attr
-
-
-            
-            try:
-                # [GH] input args as kwargs to compute metric in an experiment
-=======
             try:
                 metric = metric.set_explainer(explainer).set_postprocessor(postprocessor)
->>>>>>> c1d82e4b
                 evaluations[i] = metric.evaluate(
                     inputs=inputs,
                     targets=targets,
@@ -527,19 +395,8 @@
 
         return evaluations
 
-<<<<<<< HEAD
-    @property
-    def _stack_data(self):
-        if self.is_sklearn_model:
-            return format_into_array
-        return torch.stack
-
-    def _get_targets(self, data_ids: List[int]):
-        outputs = self._stack_data([
-=======
     def _get_targets(self, data_ids: List[int]):
         outputs = torch.stack([
->>>>>>> c1d82e4b
             self.manager._cache.get_output(data_id)
             for data_id in data_ids
         ])
@@ -656,23 +513,12 @@
             data = [format_into_array(d) for d in data]
         return self.manager.flatten_if_batched(data, data)
 
-<<<<<<< HEAD
-    def get_labels_flattened(self) -> Sequence[Tensor]:
-        data, data_ids = self.manager.get_data()
-        labels = [self.label_extractor(datum) for datum in data]
-        if self.is_sklearn_model:
-            labels = [format_into_array(label) for label in labels]
-        return self.manager.flatten_if_batched(labels, data)
-
-    def get_targets_flattened(self) -> Sequence[Tensor]:
-=======
     def get_labels_flattened(self, data_ids: Optional[List[int]]=None) -> Sequence[Tensor]:
         data, _ = self.manager.get_data(data_ids)
         labels = [self.label_extractor(datum) for datum in data]
         return self.manager.flatten_if_batched(labels, data)
 
     def get_targets_flattened(self, data_ids: Optional[List[int]]=None) -> Sequence[Tensor]:
->>>>>>> c1d82e4b
         """
         Retrieve and flatten target data.
 
@@ -682,17 +528,9 @@
         This method retrieves target data using the target extractor and flattens it for further processing.
         """
         if self.target_labels:
-<<<<<<< HEAD
-            return self.get_labels_flattened()
-        data, data_ids = self.manager.get_data()
-        targets = [self._get_targets(data_ids)]
-        if self.is_sklearn_model:
-            targets = [format_into_array(target) for target in targets]
-=======
             return self.get_labels_flattened(data_ids)
         data, _ = self.manager.get_data(data_ids)
         targets = [self._get_targets(data_ids)]
->>>>>>> c1d82e4b
         return self.manager.flatten_if_batched(targets, data)
         # targets = [self.label_extractor(datum) for datum in data] \
         #     if self.target_labels else [self._get_targets(data_ids)]
@@ -801,144 +639,6 @@
         return self.manager.has_explanations
 
     @property
-<<<<<<< HEAD
-    def records(self):
-        return ExperimentRecords(self)
-
-
-class ExperimentRecords:
-    def __init__(self, experiment: Experiment):
-        self.experiment = experiment
-        # self._zipped_data = zip(
-        #     self.experiment.manager.get_data()[-1], # data_id; data_ids[data_loc]
-        #     self.experiment.get_inputs_flattened(), # input; inputs[data_loc]
-        #     self.experiment.get_labels_flattened(), # label; labels[data_loc]
-        #     self.experiment.get_outputs_flattened(), # output; outputs[data_loc]
-        #     self.experiment.get_targets_flattened(), # target; targets[data_loc]
-        #     self._rearrange_explanations(),
-        #     self._rearrange_evaluations(),
-        # )
-
-    @property
-    def _metric_exists(self):
-        return len(self.experiment.all_metrics) > 0
-
-    @property
-    def _base_data(self):
-        return [
-            self.experiment.manager.get_data()[-1], # data_id; data_ids[data_loc]
-            self.experiment.get_inputs_flattened(), # input; inputs[data_loc]
-            self.experiment.get_labels_flattened(), # label; labels[data_loc]
-            self.experiment.get_outputs_flattened(), # output; outputs[data_loc]
-            self.experiment.get_targets_flattened(), # target; targets[data_loc]
-            self._rearrange_explanations(),
-        ]
-
-    @property
-    def _zipped_data(self):
-        if not self._metric_exists:
-            return zip(*self._base_data)
-        data = self._base_data + [self._rearrange_evaluations()]
-        return zip(*data)
-
-    def _rearrange_explanations(self):
-        # expls[explainer_loc][data_loc] -> expls[data_loc][explainer_loc]
-        rearranged = []
-        for expl_loc, expl_by_data in enumerate(self.experiment.get_explanations_flattened()):
-            for data_loc, expl in enumerate(expl_by_data):
-                if len(rearranged) < data_loc + 1:
-                    rearranged.append([])
-                if len(rearranged[data_loc]) < expl_loc + 1:
-                    rearranged[data_loc].append([])
-                rearranged[data_loc][expl_loc].append(expl)
-        return rearranged
-
-    def _rearrange_evaluations(self):
-        # evals[explainer_loc][metric_loc][data_loc] -> evals[data_loc][explainer_loc][metric_loc]
-        rearranged = []
-        for expl_loc, eval_by_expl in enumerate(self.experiment.get_evaluations_flattened()):
-            for metric_loc, eval_by_data in enumerate(eval_by_expl):
-                for data_loc, metric in enumerate(eval_by_data):
-                    if len(rearranged) < data_loc + 1:
-                        rearranged.append([])
-                    if len(rearranged[data_loc]) < expl_loc + 1:
-                        rearranged[data_loc].append([])
-                    if len(rearranged[data_loc][expl_loc]) < metric_loc + 1:
-                        rearranged[data_loc][expl_loc].append([])
-                    rearranged[data_loc][expl_loc][metric_loc].append(metric)
-        return rearranged
-
-    @property
-    def explainers(self):
-        return {
-            explainer_id: class_to_string(explainer)
-            for explainer, explainer_id
-            in zip(*self.experiment.manager.get_explainers())
-        }
-
-    @property
-    def metrics(self):
-        return {
-            metric_id: class_to_string(metric)
-            for metric, metric_id
-            in zip(*self.experiment.manager.get_metrics())
-        }
-
-    def __len__(self):
-        return len(self.experiment.manager.get_data()[-1])
-
-    def __getitem__(self, data_loc):
-        row = next(itertools.islice(self._zipped_data, data_loc, None))
-        zipped_explanations = zip(self.explainers.items(), row[5])
-        explanations = []
-        data = {
-            'data_id': row[0],
-            'input': row[1],
-            'label': row[2],
-            'output': row[3],
-            'target': row[4],
-            'explanations': explanations,
-        }
-        for explainer_loc, ((explainer_id, explainer_nm), explanation) in enumerate(zipped_explanations):
-            explanation = {
-                'explainer_id': explainer_id,
-                'explainer_nm': explainer_nm,
-                'value': explanation[0]
-            }
-            if self._metric_exists:
-                zipped_evaluations = zip(self.metrics.items(), row[6][explainer_loc])
-                evaluations = []
-                for (metric_id, metric_nm), evaluation in zipped_evaluations:
-                    evaluations.append({
-                        'metric_id': metric_id,
-                        'metric_nm': metric_nm,
-                        'value': evaluation[0],
-                    })
-                explanation['evaluations'] = evaluations
-            explanations.append(explanation)
-        return data
-
-
-
-            
-        # return {
-        #     'data_id': row[0],
-        #     'input': row[1],
-        #     'label': row[2],
-        #     'output': row[3],
-        #     'target': row[4],
-        #     'explanations': [{
-        #         'explainer_id': explainer_id,
-        #         'explainer_nm': explainer_nm,
-        #         'value': explanation[0],
-        #         'evaluations': [{
-        #             'metric_id': metric_id,
-        #             'metric_nm': metric_nm,
-        #             'value': evaluation[0],
-        #         } for (metric_id, metric_nm), evaluation in zipped_evaluations(explainer_loc)]
-        #     } for explainer_loc, ((explainer_id, explainer_nm), explanation) in enumerate(zipped_explanations)]
-        # }
-=======
     def _records(self):
         records = []
         data_ids = [
@@ -1000,5 +700,4 @@
                     metric_ids, self.manager.metrics, evaluations)
                 ],
             })
-        return records
->>>>>>> c1d82e4b
+        return records