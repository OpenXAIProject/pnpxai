from typing import Any, Callable, Optional, Sequence, Union, List
import time
import warnings
import traceback

from torch import Tensor
import numpy as np
from plotly import express as px
from plotly.graph_objects import Figure

from pnpxai.core.experiment.experiment_metrics_defaults import EVALUATION_METRIC_REVERSE_SORT, EVALUATION_METRIC_SORT_PRIORITY
from pnpxai.core.experiment.observable import ExperimentObservableEvent
from pnpxai.utils import class_to_string, Observable
from pnpxai.messages import get_message
from pnpxai.core.experiment.manager import ExperimentManager
from pnpxai.explainers import Explainer, ExplainerWArgs
from pnpxai.evaluator import EvaluationMetric
from pnpxai.core._types import DataSource, Model, Task


def default_input_extractor(x):
    return x[0]


def default_target_extractor(x):
    return x[1]


class Experiment(Observable):
    """
    A class representing an experiment for model interpretability.

    Args:
        model (Model): The machine learning model to be interpreted.
        data (DataSource): The data used for the experiment.
        explainers (Sequence[Union[ExplainerWArgs, Explainer]]): Explainer objects or their arguments for interpreting the model.
        metrics (Optional[Sequence[EvaluationMetric]]): Evaluation metrics used to assess model interpretability.
        task (Task): The type of task the model is designed for (default: "image").
        input_extractor (Optional[Callable[[Any], Any]]): Function to extract inputs from data (default: None).
        target_extractor (Optional[Callable[[Any], Any]]): Function to extract targets from data (default: None).
        input_visualizer (Optional[Callable[[Any], Any]]): Function to visualize input data (default: None).
        target_visualizer (Optional[Callable[[Any], Any]]): Function to visualize target data (default: None).

    Attributes:
        all_explainers (Sequence[ExplainerWArgs]): All explainer objects used in the experiment.
        all_metrics (Sequence[EvaluationMetric]): All evaluation metrics used in the experiment.
        errors (Sequence[Error]): 
        is_image_task (bool): True if the task is an image-related task, False otherwise.
        has_explanations (bool): True if the experiment has explanations, False otherwise.
    """


    def __init__(
        self,
        model: Model,
        data: DataSource,
        explainers: Sequence[Union[ExplainerWArgs, Explainer]],
        metrics: Optional[Sequence[EvaluationMetric]] = None,
        task: Task = "image",
        input_extractor: Optional[Callable[[Any], Any]] = None,
        target_extractor: Optional[Callable[[Any], Any]] = None,
        input_visualizer: Optional[Callable[[Any], Any]] = None,
        target_visualizer: Optional[Callable[[Any], Any]] = None,
    ):
        super(Experiment, self).__init__()
        self.model = model
        self.manager = ExperimentManager(
            data=data,
            explainers=explainers,
            metrics=metrics or []
        )

        self.input_extractor = input_extractor \
            if input_extractor is not None \
            else default_input_extractor
        self.target_extractor = target_extractor \
            if target_extractor is not None \
            else default_target_extractor
        self.input_visualizer = input_visualizer
        self.target_visualizer = target_visualizer
        self.task = task
        self.reset_errors()

    def reset_errors(self):
        self._errors: List[BaseException] = []

    @property
    def errors(self):
        return self._errors

    @property
    def all_explainers(self) -> Sequence[ExplainerWArgs]:
        return self.manager.all_explainers

    @property
    def all_metrics(self) -> Sequence[EvaluationMetric]:
        return self.manager.all_metrics

    def get_current_explainers(self) -> List[ExplainerWArgs]:
        return self.manager.get_explainers()[0]

    def get_current_metrics(self) -> List[EvaluationMetric]:
        return self.manager.get_metrics()[0]

    def run(
        self,
        data_ids: Optional[Sequence[int]] = None,
        explainer_ids: Optional[Sequence[int]] = None,
        metrics_ids: Optional[Sequence[int]] = None,
    ) -> 'Experiment':
        """
        Run the experiment by processing data, generating explanations, evaluating with metrics, caching and retrieving the data.

        Args:
            data_ids (Optional[Sequence[int]]): A sequence of data IDs to specify the subset of data to process.
            explainer_ids (Optional[Sequence[int]]): A sequence of explainer IDs to specify the subset of explainers to use.
            metrics_ids (Optional[Sequence[int]]): A sequence of metric IDs to specify the subset of metrics to evaluate.

        Returns:
            The Experiment instance with updated results and state.

        This method orchestrates the experiment by configuring the manager, obtaining explainer and metric instances,
        processing data, generating explanations, and evaluating metrics. It then saves the results in the manager.

        Note: The input parameters allow for flexibility in specifying subsets of data, explainers, and metrics to process.
        If not provided, the method processes all available data, explainers, and metrics.
        """
        self.reset_errors()
        self.manager.set_config(data_ids, explainer_ids, metrics_ids)
        explainers, explainer_ids = self.manager.get_explainers()

        for explainer, explainer_id in zip(explainers, explainer_ids):
            explainer_name = class_to_string(explainer.explainer)
            data, data_ids = self.manager.get_data_to_process_for_explainer(
                explainer_id)
            explanations = self._explain(data, explainer)
            self.manager.save_explanations(
                explanations, data, data_ids, explainer_id
            )
            message = get_message(
                'experiment.event.explainer', explainer=explainer_name
            )
            print(f"[Experiment] {message}")
            self.fire(ExperimentObservableEvent(
                self.manager, message, explainer))

            metrics, metric_ids = self.manager.get_metrics()
            for metric, metric_id in zip(metrics, metric_ids):
                metric_name = class_to_string(metric)
                data, data_ids = self.manager.get_data_to_process_for_metric(
                    explainer_id, metric_id)
                explanations, data_ids = self.manager.get_valid_explanations(
                    explainer_id, data_ids)
                data, _ = self.manager.get_data(data_ids)
                evaluations = self._evaluate(
                    data, explanations, explainer, metric)
                self.manager.save_evaluations(
                    evaluations, data, data_ids, explainer_id, metric_id)

                message = get_message(
                    'experiment.event.explainer.metric', explainer=explainer_name, metric=metric_name)
                print(f"[Experiment] {message}")
                self.fire(ExperimentObservableEvent(
                    self.manager, message, explainer, metric))

        data, data_ids = self.manager.get_data_to_predict()
        outputs = [self.model(self.input_extractor(datum)) for datum in data]
        self.manager.save_outputs(outputs, data, data_ids)

        return self

    def _explain(self, data: DataSource, explainer: ExplainerWArgs):
        explanations = [None] * len(data)
        explainer_name = class_to_string(explainer.explainer)

        for i, datum in enumerate(data):
            try:
                inputs = self.input_extractor(datum)
                targets = self.target_extractor(datum)
                explanations[i] = explainer.attribute(
                    inputs=inputs,
                    targets=targets,
                )
            except NotImplementedError as error:
                warnings.warn(
<<<<<<< HEAD
                    f"\n[Experiment] Warning: {explainer_name} is not currently supported.")
                raise error
            except Exception as e:
                warnings.warn(
                    f"\n[Experiment] Warning: Explaining {explainer_name} produced an error: {e}.")
                self._errors.append(e)
=======
                    f"\n[Experiment] {get_message('experiment.errors.explainer_unsupported', explainer=explainer_name)}")
                raise error
            except Exception as e:
                warnings.warn(
                    f"\n[Experiment] {get_message('experiment.errors.explanation', explainer=explainer_name, error=e)}")
                self._errors.append(e)
        
>>>>>>> 92413b95
        return explanations

    def _evaluate(self, data: DataSource, explanations: DataSource, explainer: ExplainerWArgs, metric: EvaluationMetric):
        if explanations is None:
            return None
        started_at = time.time()
        metric_name = class_to_string(metric)
        explainer_name = class_to_string(explainer.explainer)

        evaluations = [None] * len(data)
        for i, (datum, explanation) in enumerate(zip(data, explanations)):
            if explanation is None:
                continue

            inputs = self.input_extractor(datum)
            targets = self.target_extractor(datum)
            try:
                # [GH] input args as kwargs to compute metric in an experiment
                evaluations[i] = metric(
                    model=self.model,
                    explainer_w_args=explainer,
                    inputs=inputs,
                    targets=targets,
                    attributions=explanation,
                )
            except Exception as e:
                warnings.warn(
<<<<<<< HEAD
                    f"\n[Experiment] Warning: Evaluating {metric_name} of {explainer_name} produced an error: {e}.")
                self._errors.append(e)
        elaped_time = time.time() - started_at
        print(f'[Experiment] Computed {metric_name} in {elaped_time} sec')
=======
                    f"\n[Experiment] {get_message('experiment.errors.evaluation', explainer=explainer_name, metric=metric_name, error=e)}")
                self._errors.append(e)
        elaped_time = time.time() - started_at
        print(f"[Experiment] {get_message('elapsed', task=metric_name, elapsed=elapsed_time)}")

>>>>>>> 92413b95
        return evaluations

    def get_visualizations_flattened(self) -> Sequence[Sequence[Figure]]:
        """
        Generate flattened visualizations for each data point based on explanations.

        Returns:
            List of visualizations for each data point across explainers.

        This method retrieves valid explanations for each explainer, formats them for visualization,
        and generates visualizations using Plotly Express. The results are flattened based on the data points
        and returned as a list of lists of figures.
        """
        explainers, explainer_ids = self.manager.get_explainers()
        # Get all data ids
        experiment_data_ids = self.manager.get_data_ids()
        visualizations = []

        for explainer, explainer_id in zip(explainers, explainer_ids):
            # Get all valid explanations and data ids for this explainer
            explanations, data_ids = self.manager.get_valid_explanations(
                explainer_id)
            data = self.manager.get_data(data_ids)[0]
            explainer_visualizations = []
            # Visualize each valid explanataion
            for datum, explanation in zip(data, explanations):
                inputs = self.input_extractor(datum)
                targets = self.target_extractor(datum)
                formatted = explainer.format_outputs_for_visualization(
                    inputs=inputs,
                    targets=targets,
                    explanations=explanation,
                    task=self.task
                )

                if not self.manager.is_batched:
                    formatted = [formatted]
                formatted_visualizations = [
                    px.imshow(explanation, color_continuous_scale="Reds") for explanation in formatted
                ]
                if not self.manager.is_batched:
                    formatted_visualizations = formatted_visualizations[0]
                explainer_visualizations.append(formatted_visualizations)

            flat_explainer_visualizations = self.manager.flatten_if_batched(
                explainer_visualizations, data)
            # Set visualizaions of all data ids as None
            explainer_visualizations = {
                idx: None for idx in experiment_data_ids}
            # Fill all valid visualizations
            for visualization, data_id in zip(flat_explainer_visualizations, data_ids):
                explainer_visualizations[data_id] = visualization
            visualizations.append(list(explainer_visualizations.values()))

        return visualizations

    def get_inputs_flattened(self) -> Sequence[Tensor]:
        """
        Retrieve and flatten last run input data.

        Returns:
            Flattened input data.

        This method retrieves input data using the input extractor and flattens it for further processing.
        """
        data, _ = self.manager.get_data()
        data = [self.input_extractor(datum) for datum in data]
        return self.manager.flatten_if_batched(data, data)

    def get_all_inputs_flattened(self) -> Sequence[Tensor]:
        """
        Retrieve and flatten all input data.

        Returns:
            Flattened input data from all available data.

        This method retrieves input data from all available data points using the input extractor and flattens it.
        """
        data = self.manager.get_all_data()
        data = [self.input_extractor(datum) for datum in data]
        return self.manager.flatten_if_batched(data, data)

    def get_targets_flattened(self) -> Sequence[Tensor]:
        """
        Retrieve and flatten target data.

        Returns:
            Flattened target data.

        This method retrieves target data using the target extractor and flattens it for further processing.
        """
        data, _ = self.manager.get_data()
        targets = [self.target_extractor(datum)for datum in data]
        return self.manager.flatten_if_batched(targets, data)

    def get_outputs_flattened(self) -> Sequence[Tensor]:
        """
        Retrieve and flatten model outputs.

        Returns:
            Flattened model outputs.

        This method retrieves flattened model outputs using the manager's get_flat_outputs method.
        """
        return self.manager.get_flat_outputs()

    def get_explanations_flattened(self) -> Sequence[Sequence[Tensor]]:
        """
        Retrieve and flatten explanations from all explainers.

        Returns:
            Flattened explanations from all explainers.

        This method retrieves flattened explanations for each explainer using the manager's get_flat_explanations method.
        """
        _, explainer_ids = self.manager.get_explainers()
        return [
            self.manager.get_flat_explanations(explainer_id)
            for explainer_id in explainer_ids
        ]

    def get_evaluations_flattened(self) -> Sequence[Sequence[Sequence[Tensor]]]:
        """
        Retrieve and flatten evaluations for all explainers and metrics.

        Returns:
            Flattened evaluations for all explainers and metrics.

        This method retrieves flattened evaluations for each explainer and metric using the manager's
        get_flat_evaluations method.
        """
        _, explainer_ids = self.manager.get_explainers()
        _, metric_ids = self.manager.get_metrics()

        formatted = [[
            self.manager.get_flat_evaluations(explainer_id, metric_id)
            for metric_id in metric_ids
        ] for explainer_id in explainer_ids]

        return formatted

    def get_explainers_ranks(self) -> Optional[Sequence[Sequence[int]]]:
        """
        Calculate and return rankings for explainers based on evaluations.

        Returns:
            Rankings of explainers. Returns None if rankings cannot be calculated.

        This method calculates rankings for explainers based on evaluations and metric scores. It considers
        metric priorities and sorting preferences to produce rankings.
        """
        evaluations = [[[
            data_evaluation.detach().cpu() if data_evaluation is not None else None
            for data_evaluation in metric_data
        ]for metric_data in explainer_data
        ]for explainer_data in self.get_evaluations_flattened()]
        # (explainers, metrics, data)
        evaluations = np.array(evaluations, dtype=float)
        evaluations = np.nan_to_num(evaluations, nan=-np.inf)
        if evaluations.ndim != 3:
            return None

        evaluations = evaluations.argsort(axis=-3).argsort(axis=-3) + 1
        n_explainers = evaluations.shape[0]
        metric_name_to_idx = {}

        for idx, metric in enumerate(self.get_current_metrics()):
            metric_name = class_to_string(metric)
            evaluations[:, idx, :] = evaluations[:, idx, :]
            if EVALUATION_METRIC_REVERSE_SORT.get(metric_name, False):
                evaluations[:, idx, :] = \
                    n_explainers - evaluations[:, idx, :] + 1

            metric_name_to_idx[metric_name] = idx
        # (explainers, data)
        scores: np.ndarray = evaluations.sum(axis=-2)

        for metric_name in EVALUATION_METRIC_SORT_PRIORITY:
            if metric_name not in metric_name_to_idx:
                continue

            idx = metric_name_to_idx[metric_name]
            scores = scores * n_explainers + evaluations[:, idx, :]

        return scores.argsort(axis=-2).argsort(axis=-2).tolist()

    @property
    def is_image_task(self):
        return self.task == 'image'

    @property
    def has_explanations(self):
        return self.manager.has_explanations<|MERGE_RESOLUTION|>--- conflicted
+++ resolved
@@ -183,14 +183,6 @@
                 )
             except NotImplementedError as error:
                 warnings.warn(
-<<<<<<< HEAD
-                    f"\n[Experiment] Warning: {explainer_name} is not currently supported.")
-                raise error
-            except Exception as e:
-                warnings.warn(
-                    f"\n[Experiment] Warning: Explaining {explainer_name} produced an error: {e}.")
-                self._errors.append(e)
-=======
                     f"\n[Experiment] {get_message('experiment.errors.explainer_unsupported', explainer=explainer_name)}")
                 raise error
             except Exception as e:
@@ -198,7 +190,6 @@
                     f"\n[Experiment] {get_message('experiment.errors.explanation', explainer=explainer_name, error=e)}")
                 self._errors.append(e)
         
->>>>>>> 92413b95
         return explanations
 
     def _evaluate(self, data: DataSource, explanations: DataSource, explainer: ExplainerWArgs, metric: EvaluationMetric):
@@ -226,18 +217,11 @@
                 )
             except Exception as e:
                 warnings.warn(
-<<<<<<< HEAD
-                    f"\n[Experiment] Warning: Evaluating {metric_name} of {explainer_name} produced an error: {e}.")
-                self._errors.append(e)
-        elaped_time = time.time() - started_at
-        print(f'[Experiment] Computed {metric_name} in {elaped_time} sec')
-=======
                     f"\n[Experiment] {get_message('experiment.errors.evaluation', explainer=explainer_name, metric=metric_name, error=e)}")
                 self._errors.append(e)
         elaped_time = time.time() - started_at
         print(f"[Experiment] {get_message('elapsed', task=metric_name, elapsed=elapsed_time)}")
 
->>>>>>> 92413b95
         return evaluations
 
     def get_visualizations_flattened(self) -> Sequence[Sequence[Figure]]:
