<<<<<<< HEAD
from typing import Any, Callable, Optional, Sequence, Union, List, Dict, Literal, Tuple
import time
import warnings
import itertools
from easydict import EasyDict
=======
from typing import Any, Callable, Optional, Sequence, Union, List, Literal, Type, Dict
import itertools
import inspect
from collections import defaultdict
>>>>>>> 2fc1bffe

import torch
from torch import Tensor
import numpy as np
import optuna
<<<<<<< HEAD
from plotly import express as px
from plotly.graph_objects import Figure

from pnpxai.core._types import DataSource, Model, ModalityOrTupleOfModalities
from pnpxai.core.experiment.experiment_metrics_defaults import EVALUATION_METRIC_REVERSE_SORT, EVALUATION_METRIC_SORT_PRIORITY
from pnpxai.core.experiment.observable import ExperimentObservableEvent
from pnpxai.core.experiment.manager import ExperimentManager
from pnpxai.explainers.base import Explainer
from pnpxai.explainers.utils.postprocess import PostProcessor
from pnpxai.evaluator.optimizer.objectives import Objective
from pnpxai.evaluator.optimizer.search_spaces import (
    create_default_search_space,
)
from pnpxai.evaluator.optimizer.utils import (
    load_sampler,
    get_default_n_trials,
    nest_params,
)
from pnpxai.evaluator.metrics.base import Metric
from pnpxai.messages import get_message
=======

from pnpxai.core._types import DataSource, Model
from pnpxai.core.modality.modality import Modality
from pnpxai.core.experiment.experiment_metrics_defaults import (
    EVALUATION_METRIC_REVERSE_SORT,
    EVALUATION_METRIC_SORT_PRIORITY,
)
from pnpxai.core.experiment.manager import ExperimentManager
from pnpxai.core.utils import ModelWrapper
from pnpxai.explainers import Explainer, Lime, KernelShap
from pnpxai.explainers.base import Tunable
from pnpxai.explainers.utils import FunctionSelector
from pnpxai.explainers.utils.postprocess import Identity, PostProcessor
from pnpxai.explainers.types import (
    TensorOrTupleOfTensors,
    TargetLayerOrTupleOfTargetLayers,
)
from pnpxai.evaluator.optimizer.types import OptimizationOutput
from pnpxai.evaluator.optimizer.objectives import Objective
from pnpxai.evaluator.optimizer.utils import (
    load_sampler,
    get_default_n_trials,
)
from pnpxai.evaluator.metrics.base import Metric
from pnpxai.core.experiment.types import ExperimentOutput

from pnpxai.utils import (
    class_to_string, Observable, to_device,
    format_into_tuple, format_out_tuple_if_single,
)
>>>>>>> 2fc1bffe

from pnpxai.utils import (
    class_to_string, Observable, to_device,
    format_into_tuple, format_out_tuple_if_single,
)

def default_input_extractor(x):
    return x[0]


def default_label_extractor(x):
    return x[-1]


def default_target_extractor(y):
    return y.argmax(-1)


class Experiment(Observable):
    """
    A class representing an experiment for model interpretability.

    Args:
        model (Model): The machine learning model to be interpreted.
        data (DataSource): The data used for the experiment.
<<<<<<< HEAD
        explainers (Sequence[Explainer]): Explainer objects or their arguments for interpreting the model.
        metrics (Optional[Sequence[Metric]]): Evaluation metrics used to assess model interpretability.
        modality (ModalityOrTupleOfModalities): The type of modality the model is designed for (default: "image").
        input_extractor (Optional[Callable[[Any], Any]]): Function to extract inputs from data (default: None).
        target_extractor (Optional[Callable[[Any], Any]]): Function to extract targets from data (default: None).
        input_visualizer (Optional[Callable[[Any], Any]]): Function to visualize input data (default: None).
        target_visualizer (Optional[Callable[[Any], Any]]): Function to visualize target data (default: None).

    Attributes:
=======
        modality (Modality): The type of modality (image, tabular, text, time series) the model is designed for.
        explainers (Sequence[Explainer]): Explainer objects or their arguments for interpreting the model.
        postprocessors (Optional[Sequence[Callable]]): Postprocessing functions to apply to explanations.
        metrics (Optional[Sequence[Metric]]): Evaluation metrics used to assess model interpretability.
        input_extractor (Optional[Callable[[Any], Any]]): Function to extract inputs from data.
        label_extractor (Optional[Callable[[Any], Any]]): Function to extract labels from data.
        target_class_extractor (Optional[Callable[[Any], Any]]): Function to extract targets from data.
        cache_device (Optional[Union[torch.device, str]]): Device to cache data and results.
        target_labels (bool): True if the target is a label, False otherwise.

    Attributes:
        modality (Modality): Object defining the modality-specific control flow of the experiment.
        manager (ExperimentManager): Manager object for the experiment.
>>>>>>> 2fc1bffe
        all_explainers (Sequence[Explainer]): All explainer objects used in the experiment.
        all_metrics (Sequence[Metric]): All evaluation metrics used in the experiment.
        errors (Sequence[Error]): 
        is_image_task (bool): True if the modality is an image-related modality, False otherwise.
        has_explanations (bool): True if the experiment has explanations, False otherwise.
    """


    def __init__(
        self,
        model: Model,
        data: DataSource,
<<<<<<< HEAD
        explainers: Sequence[Explainer],
        postprocessors: Optional[Sequence[Callable]]=None,
        metrics: Optional[Sequence[Metric]]=None,
        input_extractor: Optional[Callable[[Any], Any]]=None,
        label_extractor: Optional[Callable[[Any], Any]]=None,
        target_extractor: Optional[Callable[[Any], Any]]=None,
        input_visualizer: Optional[Callable[[Any], Any]]=None,
        target_visualizer: Optional[Callable[[Any], Any]]=None,
        cache_device: Optional[Union[torch.device, str]]=None,
        target_labels: bool=False,
=======
        modality: Modality,
        explainers: Optional[Dict[str, Type[Explainer]]] = None,
        metrics: Optional[Dict[str, Type[Metric]]] = None,
        target_layer: Optional[TargetLayerOrTupleOfTargetLayers] = None,
        target_input_keys: Optional[List[Union[str, int]]] = None,
        additional_input_keys: Optional[List[Union[str, int]]] = None,
        output_modifier: Optional[Callable[[Any], torch.Tensor]] = None,
        target_class_extractor: Optional[Callable[[Any], Any]] = None,
        label_key: Optional[Union[str, int]] = -1,
        target_labels: bool = False,
        cache_device: Optional[Union[torch.device, str]] = None,
>>>>>>> 2fc1bffe
    ):
        super(Experiment, self).__init__()

        # set model
        self.model = model
        self.model_device = next(self.model.parameters()).device
<<<<<<< HEAD

        self.manager = ExperimentManager(data=data, cache_device=cache_device)
        self.batch_size = self.manager.data.batch_size
        for explainer in explainers:
            self.manager.add_explainer(explainer)
        for postprocessor in postprocessors:
            self.manager.add_postprocessor(postprocessor)
        for metric in metrics:
            self.manager.add_metric(metric)

        self.input_extractor = input_extractor \
            if input_extractor is not None \
            else default_input_extractor
        self.label_extractor = label_extractor \
            if label_extractor is not None \
            else default_target_extractor
        self.target_extractor = target_extractor \
            if target_extractor is not None \
            else default_target_extractor
        self.input_visualizer = input_visualizer
        self.target_visualizer = target_visualizer
        self.target_labels = target_labels

=======
        self.target_input_keys = target_input_keys
        self.additional_input_keys = additional_input_keys
        self.output_modifier = output_modifier

        # set data
        self.manager = ExperimentManager(data=data, cache_device=cache_device)
        self.modality = modality

        # set explainer choices
        self.explainers = FunctionSelector()
        if explainers is not None:
            for k, explainer_type in explainers.items():
                self.explainers.add(k, explainer_type)

        # set metrics
        self.metrics = FunctionSelector()
        if metrics is not None:
            for k, metric_type in metrics.items():
                self.metrics.add(k, metric_type)

        self.target_layer = target_layer
        self.target_class_extractor = target_class_extractor or default_target_extractor
        self.target_labels = target_labels
        self.label_key = label_key

        self._explainer_key_to_id = {}
        self._postprocessor_key_to_id = {}
        self._metric_key_to_id = {}
>>>>>>> 2fc1bffe
        self.reset_errors()

    def reset_errors(self):
        self._errors: List[BaseException] = []

    @property
    def errors(self):
        return self._errors

    def to_device(self, x):
        return to_device(x, self.model_device)
<<<<<<< HEAD

    def run_batch(
        self,
        data_ids: List[int],
        explainer_id: int,
        postprocessor_id: int,
        metric_id: int,
    ):
        # import pdb; pdb.set_trace()
        # TODO: split data_ids into batch_size and iterate over data_ids with batch_size
        # TODO: collate intermediate results using _collate_batch() method in the below

        # Type hits for the elements of the lists
        results: EasyDict = EasyDict({
            'inputs': List[torch.Tensor],
            'labels': List[torch.Tensor],
            'outputs': List[torch.Tensor],
            'targets': List[torch.Tensor],
            'explanation': List[torch.Tensor],
            'postprocessed': List[torch.Tensor],
            'evaluation': List[torch.Tensor],            
        })

        # Initialize the lists
        results.inputs = []
        results.labels = []
        results.outputs = []
        results.targets = []
        results.explanation = []
        results.postprocessed = []
        results.evaluation = []

        # Split data_ids into batches
        batches = [data_ids[i:i+self.batch_size] for i in range(0, len(data_ids), self.batch_size)]

        for idx, batch in enumerate(batches):
            batch_results = self._run_mini_batch(batch, explainer_id, postprocessor_id, metric_id)

            results.inputs.append(batch_results.inputs)
            results.labels.append(batch_results.labels)
            results.outputs.append(batch_results.outputs)
            results.targets.append(batch_results.targets)
            results.explanation.append(batch_results.explanation)
            results.postprocessed.append(batch_results.postprocessed)
            results.evaluation.append(batch_results.evaluation)

        # Stack tensors
        results.inputs = torch.cat(results.inputs, dim=0)
        results.labels = torch.cat(results.labels, dim=0)
        results.outputs = torch.cat(results.outputs, dim=0)
        results.targets = torch.cat(results.targets, dim=0)
        results.explanation = torch.cat(results.explanation, dim=0)
        results.postprocessed = torch.cat(results.postprocessed, dim=0)
        results.evaluation = torch.cat(results.evaluation, dim=0)

        # Add non-tensor resutls
        results.explainer = batch_results.explainer
        results.postprocessor = batch_results.postprocessor
        results.metric = batch_results.metric

        return results

    def _run_mini_batch(
        self,
        batch: List[int],
        explainer_id: int,
        postprocessor_id: int,
        metric_id: int,
    ):
        self.predict_batch(batch)
        self.explain_batch(batch, explainer_id)
        self.evaluate_batch(
            batch, explainer_id, postprocessor_id, metric_id)
        data = self.manager.batch_data_by_ids(batch)
        return EasyDict({
            'inputs': self.input_extractor(data).detach().cpu(),
            'labels': self.label_extractor(data).detach().cpu(),
            'outputs': self.manager.batch_outputs_by_ids(batch).detach().cpu(),
            'targets': self._get_targets(batch).detach().cpu(),
            'explainer': self.manager.get_explainer_by_id(explainer_id),
            'explanation': self.manager.batch_explanations_by_ids(batch, explainer_id).detach().cpu(),
            'postprocessor': self.manager.get_postprocessor_by_id(postprocessor_id),
            'postprocessed': self.postprocess_batch(batch, explainer_id, postprocessor_id).detach().cpu(),
            'metric': self.manager.get_metric_by_id(metric_id),
            'evaluation': self.manager.batch_evaluations_by_ids(batch, explainer_id, postprocessor_id, metric_id).detach().cpu(),
        })

    def predict_batch(
        self,
        data_ids: List[int],
    ):
        data_ids_pred = [
            idx for idx in data_ids
            if self.manager.get_output_by_id(idx) is None
        ]
        if len(data_ids_pred) > 0:
            data = self.manager.batch_data_by_ids(data_ids_pred)
            outputs = self.model(*format_into_tuple(self.input_extractor(data)))
            self.manager.cache_outputs(data_ids_pred, outputs)
        return self.manager.batch_outputs_by_ids(data_ids)

    def explain_batch(
        self,
        data_ids: List[int],
        explainer_id: int,
    ):
        data_ids_expl = [
            idx for idx in data_ids
            if self.manager.get_explanation_by_id(idx, explainer_id) is None
        ]
        if len(data_ids_expl):
            data = self.manager.batch_data_by_ids(data_ids_expl)
            inputs = self.input_extractor(data)
            targets = self._get_targets(data_ids_expl)
            explainer = self.manager.get_explainer_by_id(explainer_id)
            explanations = explainer.attribute(inputs, targets)
            self.manager.cache_explanations(
                explainer_id, data_ids_expl, explanations)
        return self.manager.batch_explanations_by_ids(data_ids, explainer_id)

    def postprocess_batch(
        self,
        data_ids: List[int],
        explainer_id: int,
        postprocessor_id: int,
    ):
        explanations = self.manager.batch_explanations_by_ids(data_ids, explainer_id)
        postprocessor = self.manager.get_postprocessor_by_id(postprocessor_id)
        explanations = format_into_tuple(explanations)
        postprocessor = format_into_tuple(postprocessor)
        assert len(explanations) == len(postprocessor)
        pass_pooling = self.manager.get_explainer_by_id(explainer_id).__class__.__name__ in ['KernelShap', 'Lime']
        batch = tuple(
            pp.normalize_attributions(expl) if pass_pooling else pp(expl)
            for pp, expl in zip(postprocessor, explanations))
        return format_out_tuple_if_single(batch)

    def evaluate_batch(
        self,
        data_ids: List[int],
        explainer_id: int,
        postprocessor_id: int,
        metric_id: int,
    ):
        data_ids_eval = [
            idx for idx in data_ids
            if self.manager.get_evaluation_by_id(
                idx, explainer_id, postprocessor_id, metric_id) is None
        ]
        if len(data_ids_eval):
            data = self.manager.batch_data_by_ids(data_ids_eval)
            inputs = self.input_extractor(data)
            targets = self._get_targets(data_ids_eval)
            postprocessed = self.postprocess_batch(
                data_ids_eval, explainer_id, postprocessor_id)
            explainer = self.manager.get_explainer_by_id(explainer_id)
            metric = self.manager.get_metric_by_id(metric_id)
            evaluations = metric.set_explainer(explainer).evaluate(
                inputs, targets, postprocessed)
            self.manager.cache_evaluations(
                explainer_id, postprocessor_id, metric_id,
                data_ids_eval, evaluations
            )
        return self.manager.batch_evaluations_by_ids(
            data_ids, explainer_id, postprocessor_id, metric_id
        )


    def _get_targets(self, data_ids):
        if self.target_labels:
            return self.label_extractor(self.manager.batch_data_by_ids(data_ids))
        outputs = self.manager.batch_outputs_by_ids(data_ids)
        return self.target_extractor(outputs)

    def optimize(
        self,
        data_id: int,
        explainer_id: int,
        metric_id: int,
        direction: Literal['minimize', 'maximize']='maximize',
        sampler: Literal['grid', 'random', 'tpe']='tpe',
        n_trials: Optional[int]=None,
        timeout: Optional[float]=None,
        **kwargs, # sampler kwargs
    ):
        data = self.manager.batch_data_by_ids([data_id])
        explainer = self.manager.get_explainer_by_id(explainer_id)        
        postprocessor = self.manager.get_postprocessor_by_id(0) # sample postprocessor to ensure channel_dim
        metric = self.manager.get_metric_by_id(metric_id)

        objective = Objective(
            explainer=explainer,
            postprocessor=postprocessor,
            metric=metric,
            inputs=self.input_extractor(data),
            targets=self._get_targets([data_id]),
        )
        # TODO: grid search
        if sampler == 'grid':
            kwargs['search_space'] = search_space or create_default_search_space(explainer)
            raise NotImplementedError('grid search is not supported.')
        if timeout is None:
            n_trials = n_trials or get_default_n_trials(sampler)

        # optimize
        study = optuna.create_study(
            sampler=load_sampler(sampler, **kwargs),
            direction=direction,
        )
        study.optimize(
            objective,
            n_trials=n_trials,
            timeout=timeout,
        )

        # update explainer
        opt_explainer, opt_postprocessor = objective.load_from_optuna_params(
            study.best_params.copy()
        )
        opt_explainer_id = self.manager.add_explainer(opt_explainer)
        opt_postprocessor_id = self.manager.add_postprocessor(opt_postprocessor) # TODO: find same postprocessor

        optimized = {
            'data_id': data_id,
            'explainer_id': opt_explainer_id,
            'postprocessor_id': opt_postprocessor_id,
            'metric_id': metric_id,
        }
        return optimized, objective, study
=======

    def _validate_choice(self, selector: FunctionSelector, choice: str):
        if choice not in selector.choices:
            raise ValueError(f"'{choice}' not found in {selector}")

    def run_batch(
        self,
        explainer_key: str,
        metric_key: str,
        data_ids: Optional[Sequence[int]] = None,
        pooling_method: Optional[str] = None,
        normalization_method: Optional[str] = None,
    ) -> ExperimentOutput:
        """
        Runs the experiment for selected batch of data, explainer_key, postprocessor and metric.

        Args:
            data_ids (Sequence[int]): A sequence of data IDs to specify the subset of data to process.
            explainer_key (str): ID of explainer to use for the run.
            postprocessor_id (int): ID of postprocessor to use for the run.
            metrics_id (int): ID of metric to use for the run.

        Returns:
            The dictionary of inputs, labels, outputs, targets, explainer, explanation, postprocessor, postprocessed, metric, and evaluation.

        This method orchestrates the experiment by configuring the manager, obtaining explainer and metric instances,
        processing data, generating explanations, and evaluating metrics. It then caches the results in the manager, and returns back to the user.

        Note: The input parameters allow for flexibility in specifying subset of data, explainer, postprocessor and metric to process.
        """

        # validate choices
        self._validate_choice(self.explainers, explainer_key)
        self._validate_choice(self.metrics, metric_key)

        data_ids = data_ids if data_ids is not None else self.manager.get_data_ids(
            data_ids)

        self.predict_batch(data_ids)
        _, explainer = self.explain_batch(
            data_ids, explainer_key, return_explainer=True)
        attrs_pp, pp_methods = self.postprocess_batch(
            data_ids, explainer_key, pooling_method, normalization_method,
            return_methods=True,
        )
        evals, metric = self.evaluate_batch(
            data_ids, explainer_key, metric_key,
            *pp_methods, return_metric=True,
        )
        return ExperimentOutput(
            explainer=explainer,
            metric=metric,
            explanations=attrs_pp,
            evaluations=evals,
        )

    @property
    def _wrapped_model(self):
        return ModelWrapper(
            model=self.model,
            target_input_keys=self.target_input_keys,
            additional_input_keys=self.additional_input_keys,
            output_modifier=self.output_modifier,
        )

    def input_extractor(self, batch) -> TensorOrTupleOfTensors:
        return self._wrapped_model.format_inputs(batch)

    def label_extractor(self, batch) -> Tensor:
        return batch[self.label_key]

    def _forward_batch(self, batch):
        formatted_inputs = self._wrapped_model.format_inputs(batch)
        return self._wrapped_model(*formatted_inputs)
>>>>>>> 2fc1bffe

    def predict_batch(
        self,
<<<<<<< HEAD
        data_ids: Optional[Sequence[int]] = None,
        explainer_ids: Optional[Sequence[int]] = None,
        postprocessor_ids: Optional[Sequence[int]] = None,
        metric_ids: Optional[Sequence[int]] = None,
    ) -> 'Experiment':
=======
        data_ids: Sequence[int],
    ) -> TensorOrTupleOfTensors:
>>>>>>> 2fc1bffe
        """
        Predicts results of the experiment for selected batch of data.

        Args:
            data_ids (Sequence[int]): A sequence of data IDs to specify the subset of data to process.

        Returns:
            Batched model outputs corresponding to data ids.

        This method orchestrates the experiment by configuring the manager and processing data. It then caches the results in the manager, and returns back to the user.
        """

        data_ids_pred = [
            idx for idx in data_ids
            if self.manager.get_output_by_id(idx) is None
        ]
        if len(data_ids_pred) > 0:
            batch = self.manager.batch_data_by_ids(data_ids_pred)
            outputs = self._forward_batch(batch)
            self.manager.cache_outputs(data_ids_pred, outputs)
        return self.manager.batch_outputs_by_ids(data_ids)

    def _create_instance(
            self,
            instance_type: Union[Type[Explainer], Type[Metric]],
            **kwargs,
    ) -> Union[Explainer, Metric]:
        # collect constructors from experiment
        required_params = dict(inspect.signature(instance_type).parameters)
        expr_params = dict(inspect.signature(self.__class__).parameters)
        params_base = {}
        for param_nm, param in expr_params.items():
            if param_nm in required_params:
                required_param = required_params.pop(param_nm)
                params_base[required_param.name] = getattr(self, required_param.name)

        # update additional constructors
        additional_params = defaultdict(list)
        modalities = format_into_tuple(self.modality)
        for param_nm, param in required_params.items():
            if param_nm in kwargs:
                if param_nm in modalities[0].util_functions:
                    assert isinstance(kwargs[param_nm], Sequence), (
                        f"'{param_nm}' must be a tuple."
                    )
                    assert len(kwargs[param_nm]) == len(modalities), (
                        f"'{param_nm}' must have same length with modality."
                    )
                additional_params[param_nm] = kwargs[param_nm]
            else:
                if param_nm in modalities[0].util_functions:
                    for modality in modalities:
                        default_fn_key = modality.util_functions[param_nm].choices[0]
                        default_fn = modality.util_functions[param_nm].select(
                            default_fn_key,
                        )
                        additional_params[param_nm].append(default_fn)
                elif param.default is inspect.Parameter.empty:
                    # raise TypeError when returning
                    continue
                else:
                    additional_params[param_nm] = param.default

        # format additional constructors
        additional_params = {
            k: tuple(v) if isinstance(v, list) else v
            for k, v in additional_params.items()
        }
        return instance_type(**params_base, **additional_params)

    def create_explainer(self, explainer_key: str, **kwargs) -> Explainer:
        explainer_type = self.explainers.get(explainer_key)
        explainer = self._create_instance(explainer_type, **kwargs)

        # set util function space for tunable explainer
        modalities = format_into_tuple(self.modality)
        if isinstance(explainer, Tunable):
            for tunable_param in explainer.tunable_params:
                if not tunable_param.is_leaf and tunable_param.space is None:
                    # tunable_param may be one of tunable util functions
                    fn_key, *_keys = tunable_param.name.split('.')
                    if _keys:
                        modality_key, *_ = _keys
                    else:
                        modality_key = 0
                    modality = modalities[int(modality_key)]
                    tunable_param.set_selector(
                        modality.util_functions[fn_key], set_space=True)
        return explainer

    def create_metric(self, metric_key, **kwargs) -> Metric:
        metric_type = self.metrics.get(metric_key)
        metric = self._create_instance(metric_type, **kwargs)

        # modify pooling dim
        modalities = format_into_tuple(self.modality)
        pooling_dims = tuple()
        if hasattr(metric, 'pooling_dim'):
            for modality in modalities:
                pooling_dims += (modality.pooling_dim,)
        metric.pooling_dim = format_out_tuple_if_single(pooling_dims)
        return metric

    def explain_batch(
        self,
        data_ids: Sequence[int],
        explainer_key: str,
        return_explainer: bool = True,
        **kwargs,
    ) -> TensorOrTupleOfTensors:
        """
<<<<<<< HEAD
        self.reset_errors()
        # self.manager.set_config(data_ids, explainer_ids, metrics_ids)
        
        # inference

        # data_ids is filtered out data indices whose output is saved in cache
        data, data_ids_pred = self.manager.get_data_to_predict(data_ids)
        outputs = self._predict(data)
        self.manager.save_outputs(outputs, data, data_ids_pred)

        # explain
        explainers, _ = self.manager.get_explainers(explainer_ids)
        postprocessors, _ = self.manager.get_postprocessors(postprocessor_ids)
        metrics, _ = self.manager.get_metrics(metric_ids)

        for explainer, explainer_id in zip(explainers, explainer_ids):
            explainer_name = class_to_string(explainer)

            # data_ids is filtered out data indices whose explanation is saved in cache
            data, data_ids_expl = self.manager.get_data_to_process_for_explainer(
                explainer_id, data_ids)
            explanations = self._explain(data, data_ids_expl, explainer)
            self.manager.save_explanations(
                explanations, data, data_ids_expl, explainer_id
            )
            message = get_message(
                'experiment.event.explainer', explainer=explainer_name
            )
            print(f"[Experiment] {message}")
            self.fire(ExperimentObservableEvent(
                self.manager, message, explainer))

            for postprocessor, postprocessor_id in zip(postprocessors, postprocessor_ids):
                for metric, metric_id in zip(metrics, metric_ids):
                    metric_name = class_to_string(metric)
                    data, data_ids_eval = self.manager.get_data_to_process_for_metric(
                        explainer_id, postprocessor_id, metric_id, data_ids)
                    explanations, data_ids_eval = self.manager.get_valid_explanations(
                        explainer_id, data_ids_eval)
                    data, _ = self.manager.get_data(data_ids_eval)
                    evaluations = self._evaluate(
                        data, data_ids_eval, explanations, explainer, postprocessor, metric)
                    self.manager.save_evaluations(
                        evaluations, data, data_ids_eval, explainer_id, postprocessor_id, metric_id)

                    message = get_message(
                        'experiment.event.explainer.metric', explainer=explainer_name, metric=metric_name)
                    print(f"[Experiment] {message}")
                    self.fire(ExperimentObservableEvent(
                        self.manager, message, explainer, metric))
        return self

    def _predict(self, data: DataSource):
        outputs = [
            self.model(*format_into_tuple(
                self.to_device(self.input_extractor(datum)))
            ) for datum in data
        ]
        return outputs

    def _explain(self, data: DataSource, data_ids: List[int], explainer: Explainer):
        explanations = [None] * len(data)
        explainer_name = class_to_string(explainer)
        for i, (datum, data_id) in enumerate(zip(data, data_ids)):
            try:
                datum = self.to_device(datum)
                inputs = format_into_tuple(self.input_extractor(datum))
                targets = self.label_extractor(datum) if self.target_labels \
                    else self._get_targets(data_ids)
                explanations[i] = explainer.attribute(
                    inputs=inputs,
                    targets=targets,
                )
            except NotImplementedError as error:
                warnings.warn(
                    f"\n[Experiment] {get_message('experiment.errors.explainer_unsupported', explainer=explainer_name)}")
                raise error
            except Exception as e:
                warnings.warn(
                    f"\n[Experiment] {get_message('experiment.errors.explanation', explainer=explainer_name, error=e)}")
                self._errors.append(e)
        return explanations

    # def _evaluate(self, data: DataSource, data_ids: List[int], explanations: DataSource, explainer: Explainer, postprocessor: Callable, metric: Metric):
    #     if explanations is None:
    #         return None
    #     started_at = time.time()
    #     metric_name = class_to_string(metric)
    #     explainer_name = class_to_string(explainer)

    #     evaluations = [None] * len(data)
    #     for i, (datum, data_id, explanation) in enumerate(zip(data, data_ids, explanations)):
    #         if explanation is None:
    #             continue
    #         datum = self.to_device(datum)
    #         explanation = self.to_device(explanation)
    #         inputs = self.input_extractor(datum)
    #         targets = self.label_extractor(datum) if self.target_labels \
    #             else self._get_targets(data_ids)
    #         try:
    #             metric = metric.set_explainer(explainer).set_postprocessor(postprocessor)
    #             evaluations[i] = metric.evaluate(
    #                 inputs=inputs,
    #                 targets=targets,
    #                 attributions=explanation,
    #             )
    #         except Exception as e:
    #             import pdb; pdb.set_trace()
    #             warnings.warn(
    #                 f"\n[Experiment] {get_message('experiment.errors.evaluation', explainer=explainer_name, metric=metric_name, error=e)}")
    #             self._errors.append(e)
    #     elapsed_time = time.time() - started_at
    #     print(
    #         f"[Experiment] {get_message('elapsed', modality=metric_name, elapsed=elapsed_time)}")

    #     return evaluations

    def _get_targets(self, data_ids: List[int]):
        # predict if not cached
        not_predicted = [
            data_id for data_id in data_ids
            if self.manager._cache.get_output(data_id) is None
        ]
        if len(not_predicted) > 0:
            self.predict_batch(not_predicted)

        # load outputs from cache
        outputs = torch.stack([
            self.manager._cache.get_output(data_id)
            for data_id in data_ids
        ])
        return self.target_extractor(outputs)

    # def get_visualizations_flattened(self) -> Sequence[Sequence[Figure]]:
    #     """
    #     Generate flattened visualizations for each data point based on explanations.

    #     Returns:
    #         List of visualizations for each data point across explainers.

    #     This method retrieves valid explanations for each explainer, formats them for visualization,
    #     and generates visualizations using Plotly Express. The results are flattened based on the data points
    #     and returned as a list of lists of figures.
    #     """
    #     assert self.modality == 'image', f"Visualization for '{self.modality} is not supported yet"
    #     explainers, explainer_ids = self.manager.get_explainers()
    #     # Get all data ids
    #     experiment_data_ids = self.manager.get_data_ids()
    #     visualizations = []

    #     for explainer, explainer_id in zip(explainers, explainer_ids):
    #         # Get all valid explanations and data ids for this explainer
    #         explanations, data_ids = self.manager.get_valid_explanations(
    #             explainer_id)
    #         data = self.manager.get_data(data_ids)[0]
    #         explainer_visualizations = []
    #         for explanation in explanations:
    #             figs = []
    #             for attr in explanation:
    #                 postprocessed = postprocess_attr(
    #                     attr,
    #                     channel_dim=0,
    #                     pooling_method='l2normsq',
    #                     normalization_method='minmax'
    #                 ).detach().numpy()
    #                 fig = px.imshow(postprocessed, color_continuous_scale='RdBu_R', color_continuous_midpoint=.5)
    #                 figs.append(fig)
    #             explainer_visualizations.append(figs)

    #         # explainer_visualizations = [[
    #         #     px.imshow(
    #         #         postprocess_attr(
    #         #             attr, # C x H x W
    #         #             channel_dim=0,
    #         #             pooling_method='l2normsq',
    #         #             normalization_method='minmax',
    #         #         ).detach().numpy(),
    #         #         color_continuous_scale='RdBu_R',
    #         #         color_continuous_midpoint=.5,
    #         #     ) for attr in explanation]
    #         #     for explanation in explanations
    #         # ]
    #         # # Visualize each valid explanataion
    #         # for datum, explanation in zip(data, explanations):
    #         #     inputs = self.input_extractor(datum)
    #         #     targets = self.target_extractor(datum)
    #         #     formatted = explainer.format_outputs_for_visualization(
    #         #         inputs=inputs,
    #         #         targets=targets,
    #         #         explanations=explanation,
    #         #         modality=self.modality
    #         #     )

    #         #     if not self.manager.is_batched:
    #         #         formatted = [formatted]
    #         #     formatted_visualizations = [
    #         #         px.imshow(explanation, color_continuous_scale="RdBu_r", color_continuous_midpoint=0.0) for explanation in formatted
    #         #     ]
    #         #     if not self.manager.is_batched:
    #         #         formatted_visualizations = formatted_visualizations[0]
    #         #     explainer_visualizations.append(formatted_visualizations)

    #         flat_explainer_visualizations = self.manager.flatten_if_batched(
    #             explainer_visualizations, data)
    #         # Set visualizaions of all data ids as None
    #         explainer_visualizations = {
    #             idx: None for idx in experiment_data_ids}
    #         # Fill all valid visualizations
    #         for visualization, data_id in zip(flat_explainer_visualizations, data_ids):
    #             explainer_visualizations[data_id] = visualization
    #         visualizations.append(list(explainer_visualizations.values()))

    #     return visualizations

    def get_inputs_flattened(self, data_ids: Optional[List[int]]=None) -> Sequence[Tensor]:
=======
        Explains selected batch of data within experiment.

        Args:
            data_ids (Sequence[int]): A sequence of data IDs to specify the subset of data to process.

        Returns:
            Batched model explanations corresponding to data ids.

        This method orchestrates the experiment by configuring the manager, obtaining explainer instance,
        processing data, and generating explanations. It then caches the results in the manager, and returns back to the user.
        """

        # collect data_ids not cached yet
        explainer_id = self._explainer_key_to_id.get(explainer_key, '_placeholder')
        data_ids_expl = [
            idx for idx in data_ids
            if self.manager.get_explanation_by_id(idx, explainer_id) is None
        ]
        if len(data_ids_expl) > 0:
            batch = self.manager.batch_data_by_ids(data_ids_expl)
            inputs = self._wrapped_model.extract_inputs(batch)
            targets = self.get_targets_by_id(data_ids_expl)
            explainer = self.create_explainer(explainer_key, **kwargs)

            if explainer_id == '_placeholder':
                explainer_id = self.manager.add_explainer(explainer)
                self._explainer_key_to_id[explainer_key] = explainer_id

            attrs = explainer.attribute(inputs, targets)
            self.manager.cache_explanations(
                explainer_id, data_ids_expl, attrs)
        attrs = self.manager.batch_explanations_by_ids(data_ids, explainer_id)
        if return_explainer:
            explainer = self.manager.get_explainer_by_id(explainer_id)
            return attrs, explainer
        return attrs

    def postprocess_batch(
        self,
        data_ids: List[int],
        explainer_key: str,
        pooling_method: Optional[str] = None,
        normalization_method: Optional[str] = None,
        return_methods: bool = False,
    ) -> TensorOrTupleOfTensors:
        """
        Postprocesses selected batch of data within experiment.

        Args:
            data_ids (Sequence[int]): A sequence of data IDs to specify the subset of data to postprocess.
            explainer_key (str): An explainer ID to specify the explainer to use.
            postprocessor_id (int): A postprocessor ID to specify the postprocessor to use.
            return_methods (bool): Returns postprocess methods if True

        Returns:
            Batched postprocessed model explanations corresponding to data ids.

        This method orchestrates the experiment by configuring the manager, obtaining explainer instance,
        processing data, and generating explanations. It then caches the results in the manager, and returns back to the user.
        """
        explainer_id = self._explainer_key_to_id.get(explainer_key)
        pp_key = self._generate_postprocessor_key(
            pooling_method, normalization_method)
        pp_id = self._postprocessor_key_to_id.get(pp_key, '_placeholder')
        mods = format_into_tuple(self.modality)
        pools = format_into_tuple(pooling_method)
        norms = format_into_tuple(normalization_method)
        attrs = self.manager.batch_explanations_by_ids(
            data_ids, explainer_id)
        attrs = format_into_tuple(attrs)
        zipped = itertools.zip_longest(mods, pools, norms, attrs)
        attrs_pp = tuple()
        applied_pps = tuple()
        applied_pools = tuple()
        applied_norms = tuple()
        explainer_type = self.explainers.get(explainer_key)
        for modality, pool, norm, attr in zipped:
            # given or default pooling method
            pool = pool or modality.util_functions['pooling_fn'].choices[0]

            # TODO: more elegant way
            skip_pool = (
                explainer_type in (KernelShap, Lime)
                and modality.dtype_key == int
            )
            if skip_pool:
                pool = 'identity'
                modality.util_functions['pooling_fn'].add_fallback_option(
                    key=pool, value=Identity)
            norm = norm or modality.util_functions['normalization_fn'].choices[0]
            pp = PostProcessor(modality, pool, norm)
            attrs_pp += (pp(attr),)
            applied_pps += (pp,)
            applied_pools += (pool,)
            applied_norms += (norm,)
        attrs_pp = format_out_tuple_if_single(attrs_pp)
        if pp_id == '_placeholder':
            pp_id = self.manager.add_postprocessor(applied_pps)
            pp_key = self._generate_postprocessor_key(applied_pools, applied_norms)
            self._postprocessor_key_to_id[pp_key] = pp_id
        if not return_methods:
            return attrs_pp
        applied_pools = format_out_tuple_if_single(applied_pools)
        applied_norms = format_out_tuple_if_single(applied_norms)
        return attrs_pp, (applied_pools, applied_norms)

    def _generate_postprocessor_key(self, pooling_method, normalization_method):
        pools = format_into_tuple(pooling_method)
        norms = format_into_tuple(normalization_method)
        return '-'.join(
            ['_'.join([pool, norm]) for pool, norm in zip(pools, norms)])

    def evaluate_batch(
        self,
        data_ids: List[int],
        explainer_key: str,
        metric_key: str,
        pooling_method: Optional[str] = None,
        normalization_method: Optional[str] = None,
        return_metric: bool = False,
    ) -> TensorOrTupleOfTensors:
        """
        Evaluates selected batch of data within experiment.

        Args:
            data_ids (Sequence[int]): A sequence of data IDs to specify the subset of data to postprocess.
            explainer (str): An explainer ID to specify the explainer to use.
            postprocessor_id (int): A postprocessor ID to specify the postprocessor to use.
            metric (int): A metric ID to evaluate the model explanations.

        Returns:
            Batched model evaluations corresponding to data ids.

        This method orchestrates the experiment by configuring the manager, obtaining explainer instance,
        processing data, generating explanations, and evaluating results. It then caches the results in the manager, and returns back to the user.
        """
        explainer_id = self._explainer_key_to_id.get(explainer_key)
        pp_id =self._postprocessor_key_to_id.get(self._generate_postprocessor_key(
            pooling_method, normalization_method,
        ))
        metric_id = self._metric_key_to_id.get(metric_key, '_placeholder')
        data_ids_eval = [
            idx for idx in data_ids
            if self.manager.get_evaluation_by_id(
                idx, explainer_id, pp_id, metric_id) is None
        ]
        if len(data_ids_eval) > 0:
            batch = self.manager.batch_data_by_ids(data_ids_eval)
            inputs = self._wrapped_model.extract_inputs(batch)
            targets = self.get_targets_by_id(data_ids_eval)
            attrs_pp = self.postprocess_batch(
                data_ids_eval, explainer_key, pooling_method, normalization_method)
            explainer = self.manager.get_explainer_by_id(explainer_id)
            metric = self.create_metric(metric_key)
            if metric_id == '_placeholder':
                metric_id = self.manager.add_metric(metric)
                self._metric_key_to_id[metric_key] = metric_id
            evals = metric.set_explainer(explainer).evaluate(
                inputs, targets, attrs_pp,
            )
            self.manager.cache_evaluations(
                explainer_id, pp_id, metric_id,
                data_ids_eval, evals,
            )
        evals = self.manager.batch_evaluations_by_ids(
            data_ids, explainer_id, pp_id, metric_id
        )
        if return_metric:
            metric = self.manager.get_metric_by_id(metric_id)
            return evals, metric
        return evals

    def get_targets_by_id(self, data_ids):
        if self.target_labels:
            batch = self.manager.batch_data_by_ids(data_ids)
            labels = batch[self.label_key]
            return labels.to(self.model_device)
        outputs = self.manager.batch_outputs_by_ids(data_ids)
        return self.target_class_extractor(outputs).to(self.model_device)

    def is_tunable(self, explainer_key):
        is_tunable_explainer = issubclass(
            self.explainers.get(explainer_key), Tunable)
        modalities = format_into_tuple(self.modality)
        is_tunable_by_pool = any(
            len(modality.util_functions['pooling_fn'].choices) > 1
            for modality in modalities
        )
        is_tunable_by_norm = any(
            len(modality.util_functions['normalization_fn'].choices) > 1
            for modality in modalities
        )
        return any([
            is_tunable_explainer,
            is_tunable_by_pool,
            is_tunable_by_norm,
        ])

    def optimize(
        self,
        explainer_key: str,
        metric_key: str,
        direction: Literal['minimize', 'maximize'] = 'maximize',
        sampler: Literal['grid', 'random', 'tpe'] = 'tpe',
        data_ids: Optional[Union[int, Sequence[int]]] = None,
        n_trials: Optional[int] = None,
        timeout: Optional[float] = None,
        num_threads: Optional[int] = None,
        show_progress: bool = False,
        **kwargs,  # sampler kwargs
    ) -> OptimizationOutput:
        """
        Optimize experiment hyperparameters by processing data, generating explanations, evaluating with metrics, caching and retrieving the data.

        Args:
            data_ids (Union[int, Sequence[int]]): A single data ID or sequence of data IDs to specify the subset of data to process.
            explainer (str): An explainer ID to specify the explainer to use.
            metric (int): A metric ID to evaluate optimizer decisions.
            direction (Literal['minimize', 'maximize']): A string to specify the direction of optimization.
            sampler (Literal['grid', 'random', 'tpe']): A string to specify the sampler to use for optimization.
            n_trials (Optional[int]): An integer to specify the number of trials for optimization. If none passed, the number of trials is inferred from `timeout`.
            timeout (Optional[float]): A float to specify the timeout for optimization. Ignored, if `n_trials` is specified.

        Returns:
            The Experiment instance with updated results and state.

        This method orchestrates the experiment by configuring the manager, obtaining explainer and metric instances,
        processing data, generating explanations, and evaluating metrics. It then saves the results in the manager.

        Note: The input parameters allow for flexibility in specifying subsets of data, explainers, and metrics to process.
        If not provided, the method processes all available data, explainers, postprocessors, and metrics.
        """
        org_num_threads = torch.get_num_threads()
        if num_threads is not None:
            torch.set_num_threads(num_threads)
        objective = Objective(
            modality=self.modality,
            explainer=self.create_explainer(explainer_key),
            metric=self.create_metric(metric_key),
            data=self.manager.get_data(data_ids)[0],
            target_class_extractor=self.target_class_extractor,
            label_key=self.label_key,
            target_labels=self.target_labels,
            show_progress=show_progress,
        )

        # TODO: grid search
        if timeout is None:
            n_trials = n_trials or get_default_n_trials(sampler)

        # optimize
        study = optuna.create_study(
            sampler=load_sampler(sampler, **kwargs),
            direction=direction,
        )
        study.optimize(
            objective,
            n_trials=n_trials,
            timeout=timeout,
            n_jobs=1,
        )
        try:
            opt_explainer = study.best_trial.user_attrs['explainer']
            opt_postprocessor = study.best_trial.user_attrs['postprocessor']
            opt_params = study.best_params
            opt_value = study.best_trial.value
        except ValueError:
            # all trials fail
            opt_explainer = None
            opt_postprocessor = None
            opt_params = None
            opt_value = None
        torch.set_num_threads(org_num_threads)
        return OptimizationOutput(
            explainer=opt_explainer,
            postprocessor=opt_postprocessor,
            study=study,
            value=opt_value,
            params=opt_params,
        )

    def get_inputs_flattened(
        self,
        data_ids: Optional[Sequence[int]] = None,
    ) -> Sequence[Tensor]:
>>>>>>> 2fc1bffe
        """
        Retrieve and flatten last run input data.

        Args:
            data_ids (Optional[Sequence[int]]): A sequence of data IDs to specify the subset of data to process.

        Returns:
            Flattened input data.

        This method retrieves input data using the input extractor and flattens it for further processing.

        Note: The input parameters allow for flexibility in specifying subsets of data to process. If not provided, the method processes all available data.
        """
        data, _ = self.manager.get_data(data_ids)
        data = [self.input_extractor(datum) for datum in data]
        return self.manager.flatten_if_batched(data, data)

    def get_all_inputs_flattened(self) -> Sequence[Tensor]:
        """
        Retrieve and flatten all input data.

        Returns:
            Flattened input data from all available data.

        This method retrieves input data from all available data points using the input extractor and flattens it.
        """
        data = self.manager.get_all_data()
        data = [format_out_tuple_if_single(
            self.input_extractor(datum)) for datum in data]
        return self.manager.flatten_if_batched(data, data)

<<<<<<< HEAD
    def get_labels_flattened(self, data_ids: Optional[List[int]]=None) -> Sequence[Tensor]:
=======
    def get_labels_flattened(
        self,
        data_ids: Optional[Sequence[int]] = None,
    ) -> Sequence[Tensor]:
        """
        Retrieve and flatten labels data.

        Args:
            data_ids (Optional[Sequence[int]]): A sequence of data IDs to specify the subset of data to process.

        Returns:
            Flattened labels data.

        This method retrieves label data using the label extractor and flattens it for further processing.
        """
>>>>>>> 2fc1bffe
        data, _ = self.manager.get_data(data_ids)
        labels = [self.label_extractor(datum) for datum in data]
        return self.manager.flatten_if_batched(labels, data)

<<<<<<< HEAD
    def get_targets_flattened(self, data_ids: Optional[List[int]]=None) -> Sequence[Tensor]:
=======
    def get_targets_flattened(
        self,
        data_ids: Optional[Sequence[int]] = None,
    ) -> Sequence[Tensor]:
>>>>>>> 2fc1bffe
        """
        Retrieve and flatten target data.

        Args:
            data_ids (Optional[Sequence[int]]): A sequence of data IDs to specify the subset of data to process.

        Returns:
            Flattened target data.

        This method retrieves target data using the target extractor and flattens it for further processing.

        Note: The input parameters allow for flexibility in specifying subsets of data to process. If not provided, the method processes all available data.
        """
        if self.target_labels:
            return self.get_labels_flattened(data_ids)
        data, _ = self.manager.get_data(data_ids)
<<<<<<< HEAD
        targets = [self._get_targets(data_ids)]
=======
        targets = [self.get_targets_by_id(data_ids)]
>>>>>>> 2fc1bffe
        return self.manager.flatten_if_batched(targets, data)
        # targets = [self.label_extractor(datum) for datum in data] \
        #     if self.target_labels else [self._get_targets(data_ids)]
        # return self.manager.flatten_if_batched(targets, data)

<<<<<<< HEAD
    def get_outputs_flattened(self, data_ids: Optional[List[int]]=None) -> Sequence[Tensor]:
=======
    def get_outputs_flattened(
        self,
        data_ids: Optional[Sequence[int]] = None,
    ) -> Sequence[Tensor]:
>>>>>>> 2fc1bffe
        """
        Retrieve and flatten model outputs.

        Args:
            data_ids (Optional[Sequence[int]]): A sequence of data IDs to specify the subset of data to process.

        Returns:
            Flattened model outputs.

        This method retrieves flattened model outputs using the manager's get_flat_outputs method.

        Note: The input parameters allow for flexibility in specifying subsets of data to process. If not provided, the method processes all available data.
        """
        return self.manager.get_flat_outputs(data_ids)

<<<<<<< HEAD
    def get_explanations_flattened(self, data_ids: Optional[List[int]]=None) -> Sequence[Sequence[Tensor]]:
=======
    def get_explanations_flattened(
        self,
        data_ids: Optional[Sequence[int]] = None,
    ) -> Sequence[Sequence[Tensor]]:
>>>>>>> 2fc1bffe
        """
        Retrieve and flatten explanations from all explainers.

        Args:
            data_ids (Optional[Sequence[int]]): A sequence of data IDs to specify the subset of data to process.

        Returns:
            Flattened explanations from all explainers.

        This method retrieves flattened explanations for each explainer using the manager's `get_flat_explanations` method.

        Note: The input parameters allow for flexibility in specifying subsets of data to process. If not provided, the method processes all available data.
        """
        _, explainer_ids = self.manager.get_explainers()
        return [
<<<<<<< HEAD
            self.manager.get_flat_explanations(explainer_id, data_ids)
            for explainer_id in explainer_ids
        ]

    def get_evaluations_flattened(self, data_ids: Optional[List[int]]=None) -> Sequence[Sequence[Sequence[Tensor]]]:
=======
            self.manager.get_flat_explanations(explainer, explainer_ids)
            for explainer in explainer_ids
        ]

    def get_evaluations_flattened(
        self,
        data_ids: Optional[Sequence[int]] = None,
    ) -> Sequence[Sequence[Sequence[Tensor]]]:
>>>>>>> 2fc1bffe
        """
        Retrieve and flatten evaluations for all explainers and metrics.

        Args:
            data_ids (Optional[Sequence[int]]): A sequence of data IDs to specify the subset of data to process.

        Returns:
            Flattened evaluations for all explainers and metrics.

        This method retrieves flattened evaluations for each explainer and metric using the manager's
        get_flat_evaluations method.

        Note: The input parameters allow for flexibility in specifying subsets of data to process. If not provided, the method processes all available data.
        """
        _, explainer_ids = self.manager.get_explainers()
        _, postprocessor_ids = self.manager.get_postprocessors()
        _, metric_ids = self.manager.get_metrics()

        formatted = [[[
<<<<<<< HEAD
                self.manager.get_flat_evaluations(
                    explainer_id, postprocessor_id, metric_id, data_ids)
                for metric_id in metric_ids
            ] for postprocessor_id in postprocessor_ids]
        for explainer_id in explainer_ids]
=======
            self.manager.get_flat_evaluations(
                explainer, postprocessor_id, metric, data_ids)
            for metric in metric_ids
        ] for postprocessor_id in postprocessor_ids]
            for explainer in explainer_ids]
>>>>>>> 2fc1bffe

        return formatted

    def get_explainers_ranks(self) -> Optional[Sequence[Sequence[int]]]:
        """
        Calculate and return rankings for explainers based on evaluations.

        Returns:
            Rankings of explainers. Returns None if rankings cannot be calculated.

        This method calculates rankings for explainers based on evaluations and metric scores. It considers
        metric priorities and sorting preferences to produce rankings.
        """
        evaluations = [[[
            data_evaluation.detach().cpu() if data_evaluation is not None else None
            for data_evaluation in metric_data
        ]for metric_data in explainer_data
        ]for explainer_data in self.get_evaluations_flattened()]
        # (explainers, metrics, data)
        evaluations = np.array(evaluations, dtype=float)
        evaluations = np.nan_to_num(evaluations, nan=-np.inf)
        if evaluations.ndim != 3:
            return None

        evaluations = evaluations.argsort(axis=-3).argsort(axis=-3) + 1
        n_explainers = evaluations.shape[0]
        metric_name_to_idx = {}

        for idx, metric in enumerate(self.get_current_metrics()):
            metric_name = class_to_string(metric)
            evaluations[:, idx, :] = evaluations[:, idx, :]
            if EVALUATION_METRIC_REVERSE_SORT.get(metric_name, False):
                evaluations[:, idx, :] = \
                    n_explainers - evaluations[:, idx, :] + 1

            metric_name_to_idx[metric_name] = idx
        # (explainers, data)
        scores: np.ndarray = evaluations.sum(axis=-2)

        for metric_name in EVALUATION_METRIC_SORT_PRIORITY:
            if metric_name not in metric_name_to_idx:
                continue

            idx = metric_name_to_idx[metric_name]
            scores = scores * n_explainers + evaluations[:, idx, :]

        return scores.argsort(axis=-2).argsort(axis=-2).tolist()

<<<<<<< HEAD
    # @property
    # def is_image_task(self):
    #     return self.modality == 'image'

=======
>>>>>>> 2fc1bffe
    @property
    def has_explanations(self):
        return self.manager.has_explanations<|MERGE_RESOLUTION|>--- conflicted
+++ resolved
@@ -1,42 +1,12 @@
-<<<<<<< HEAD
-from typing import Any, Callable, Optional, Sequence, Union, List, Dict, Literal, Tuple
-import time
-import warnings
-import itertools
-from easydict import EasyDict
-=======
 from typing import Any, Callable, Optional, Sequence, Union, List, Literal, Type, Dict
 import itertools
 import inspect
 from collections import defaultdict
->>>>>>> 2fc1bffe
 
 import torch
 from torch import Tensor
 import numpy as np
 import optuna
-<<<<<<< HEAD
-from plotly import express as px
-from plotly.graph_objects import Figure
-
-from pnpxai.core._types import DataSource, Model, ModalityOrTupleOfModalities
-from pnpxai.core.experiment.experiment_metrics_defaults import EVALUATION_METRIC_REVERSE_SORT, EVALUATION_METRIC_SORT_PRIORITY
-from pnpxai.core.experiment.observable import ExperimentObservableEvent
-from pnpxai.core.experiment.manager import ExperimentManager
-from pnpxai.explainers.base import Explainer
-from pnpxai.explainers.utils.postprocess import PostProcessor
-from pnpxai.evaluator.optimizer.objectives import Objective
-from pnpxai.evaluator.optimizer.search_spaces import (
-    create_default_search_space,
-)
-from pnpxai.evaluator.optimizer.utils import (
-    load_sampler,
-    get_default_n_trials,
-    nest_params,
-)
-from pnpxai.evaluator.metrics.base import Metric
-from pnpxai.messages import get_message
-=======
 
 from pnpxai.core._types import DataSource, Model
 from pnpxai.core.modality.modality import Modality
@@ -67,12 +37,7 @@
     class_to_string, Observable, to_device,
     format_into_tuple, format_out_tuple_if_single,
 )
->>>>>>> 2fc1bffe
-
-from pnpxai.utils import (
-    class_to_string, Observable, to_device,
-    format_into_tuple, format_out_tuple_if_single,
-)
+
 
 def default_input_extractor(x):
     return x[0]
@@ -93,17 +58,6 @@
     Args:
         model (Model): The machine learning model to be interpreted.
         data (DataSource): The data used for the experiment.
-<<<<<<< HEAD
-        explainers (Sequence[Explainer]): Explainer objects or their arguments for interpreting the model.
-        metrics (Optional[Sequence[Metric]]): Evaluation metrics used to assess model interpretability.
-        modality (ModalityOrTupleOfModalities): The type of modality the model is designed for (default: "image").
-        input_extractor (Optional[Callable[[Any], Any]]): Function to extract inputs from data (default: None).
-        target_extractor (Optional[Callable[[Any], Any]]): Function to extract targets from data (default: None).
-        input_visualizer (Optional[Callable[[Any], Any]]): Function to visualize input data (default: None).
-        target_visualizer (Optional[Callable[[Any], Any]]): Function to visualize target data (default: None).
-
-    Attributes:
-=======
         modality (Modality): The type of modality (image, tabular, text, time series) the model is designed for.
         explainers (Sequence[Explainer]): Explainer objects or their arguments for interpreting the model.
         postprocessors (Optional[Sequence[Callable]]): Postprocessing functions to apply to explanations.
@@ -117,7 +71,6 @@
     Attributes:
         modality (Modality): Object defining the modality-specific control flow of the experiment.
         manager (ExperimentManager): Manager object for the experiment.
->>>>>>> 2fc1bffe
         all_explainers (Sequence[Explainer]): All explainer objects used in the experiment.
         all_metrics (Sequence[Metric]): All evaluation metrics used in the experiment.
         errors (Sequence[Error]): 
@@ -125,23 +78,10 @@
         has_explanations (bool): True if the experiment has explanations, False otherwise.
     """
 
-
     def __init__(
         self,
         model: Model,
         data: DataSource,
-<<<<<<< HEAD
-        explainers: Sequence[Explainer],
-        postprocessors: Optional[Sequence[Callable]]=None,
-        metrics: Optional[Sequence[Metric]]=None,
-        input_extractor: Optional[Callable[[Any], Any]]=None,
-        label_extractor: Optional[Callable[[Any], Any]]=None,
-        target_extractor: Optional[Callable[[Any], Any]]=None,
-        input_visualizer: Optional[Callable[[Any], Any]]=None,
-        target_visualizer: Optional[Callable[[Any], Any]]=None,
-        cache_device: Optional[Union[torch.device, str]]=None,
-        target_labels: bool=False,
-=======
         modality: Modality,
         explainers: Optional[Dict[str, Type[Explainer]]] = None,
         metrics: Optional[Dict[str, Type[Metric]]] = None,
@@ -153,38 +93,12 @@
         label_key: Optional[Union[str, int]] = -1,
         target_labels: bool = False,
         cache_device: Optional[Union[torch.device, str]] = None,
->>>>>>> 2fc1bffe
     ):
         super(Experiment, self).__init__()
 
         # set model
         self.model = model
         self.model_device = next(self.model.parameters()).device
-<<<<<<< HEAD
-
-        self.manager = ExperimentManager(data=data, cache_device=cache_device)
-        self.batch_size = self.manager.data.batch_size
-        for explainer in explainers:
-            self.manager.add_explainer(explainer)
-        for postprocessor in postprocessors:
-            self.manager.add_postprocessor(postprocessor)
-        for metric in metrics:
-            self.manager.add_metric(metric)
-
-        self.input_extractor = input_extractor \
-            if input_extractor is not None \
-            else default_input_extractor
-        self.label_extractor = label_extractor \
-            if label_extractor is not None \
-            else default_target_extractor
-        self.target_extractor = target_extractor \
-            if target_extractor is not None \
-            else default_target_extractor
-        self.input_visualizer = input_visualizer
-        self.target_visualizer = target_visualizer
-        self.target_labels = target_labels
-
-=======
         self.target_input_keys = target_input_keys
         self.additional_input_keys = additional_input_keys
         self.output_modifier = output_modifier
@@ -213,7 +127,6 @@
         self._explainer_key_to_id = {}
         self._postprocessor_key_to_id = {}
         self._metric_key_to_id = {}
->>>>>>> 2fc1bffe
         self.reset_errors()
 
     def reset_errors(self):
@@ -225,237 +138,6 @@
 
     def to_device(self, x):
         return to_device(x, self.model_device)
-<<<<<<< HEAD
-
-    def run_batch(
-        self,
-        data_ids: List[int],
-        explainer_id: int,
-        postprocessor_id: int,
-        metric_id: int,
-    ):
-        # import pdb; pdb.set_trace()
-        # TODO: split data_ids into batch_size and iterate over data_ids with batch_size
-        # TODO: collate intermediate results using _collate_batch() method in the below
-
-        # Type hits for the elements of the lists
-        results: EasyDict = EasyDict({
-            'inputs': List[torch.Tensor],
-            'labels': List[torch.Tensor],
-            'outputs': List[torch.Tensor],
-            'targets': List[torch.Tensor],
-            'explanation': List[torch.Tensor],
-            'postprocessed': List[torch.Tensor],
-            'evaluation': List[torch.Tensor],            
-        })
-
-        # Initialize the lists
-        results.inputs = []
-        results.labels = []
-        results.outputs = []
-        results.targets = []
-        results.explanation = []
-        results.postprocessed = []
-        results.evaluation = []
-
-        # Split data_ids into batches
-        batches = [data_ids[i:i+self.batch_size] for i in range(0, len(data_ids), self.batch_size)]
-
-        for idx, batch in enumerate(batches):
-            batch_results = self._run_mini_batch(batch, explainer_id, postprocessor_id, metric_id)
-
-            results.inputs.append(batch_results.inputs)
-            results.labels.append(batch_results.labels)
-            results.outputs.append(batch_results.outputs)
-            results.targets.append(batch_results.targets)
-            results.explanation.append(batch_results.explanation)
-            results.postprocessed.append(batch_results.postprocessed)
-            results.evaluation.append(batch_results.evaluation)
-
-        # Stack tensors
-        results.inputs = torch.cat(results.inputs, dim=0)
-        results.labels = torch.cat(results.labels, dim=0)
-        results.outputs = torch.cat(results.outputs, dim=0)
-        results.targets = torch.cat(results.targets, dim=0)
-        results.explanation = torch.cat(results.explanation, dim=0)
-        results.postprocessed = torch.cat(results.postprocessed, dim=0)
-        results.evaluation = torch.cat(results.evaluation, dim=0)
-
-        # Add non-tensor resutls
-        results.explainer = batch_results.explainer
-        results.postprocessor = batch_results.postprocessor
-        results.metric = batch_results.metric
-
-        return results
-
-    def _run_mini_batch(
-        self,
-        batch: List[int],
-        explainer_id: int,
-        postprocessor_id: int,
-        metric_id: int,
-    ):
-        self.predict_batch(batch)
-        self.explain_batch(batch, explainer_id)
-        self.evaluate_batch(
-            batch, explainer_id, postprocessor_id, metric_id)
-        data = self.manager.batch_data_by_ids(batch)
-        return EasyDict({
-            'inputs': self.input_extractor(data).detach().cpu(),
-            'labels': self.label_extractor(data).detach().cpu(),
-            'outputs': self.manager.batch_outputs_by_ids(batch).detach().cpu(),
-            'targets': self._get_targets(batch).detach().cpu(),
-            'explainer': self.manager.get_explainer_by_id(explainer_id),
-            'explanation': self.manager.batch_explanations_by_ids(batch, explainer_id).detach().cpu(),
-            'postprocessor': self.manager.get_postprocessor_by_id(postprocessor_id),
-            'postprocessed': self.postprocess_batch(batch, explainer_id, postprocessor_id).detach().cpu(),
-            'metric': self.manager.get_metric_by_id(metric_id),
-            'evaluation': self.manager.batch_evaluations_by_ids(batch, explainer_id, postprocessor_id, metric_id).detach().cpu(),
-        })
-
-    def predict_batch(
-        self,
-        data_ids: List[int],
-    ):
-        data_ids_pred = [
-            idx for idx in data_ids
-            if self.manager.get_output_by_id(idx) is None
-        ]
-        if len(data_ids_pred) > 0:
-            data = self.manager.batch_data_by_ids(data_ids_pred)
-            outputs = self.model(*format_into_tuple(self.input_extractor(data)))
-            self.manager.cache_outputs(data_ids_pred, outputs)
-        return self.manager.batch_outputs_by_ids(data_ids)
-
-    def explain_batch(
-        self,
-        data_ids: List[int],
-        explainer_id: int,
-    ):
-        data_ids_expl = [
-            idx for idx in data_ids
-            if self.manager.get_explanation_by_id(idx, explainer_id) is None
-        ]
-        if len(data_ids_expl):
-            data = self.manager.batch_data_by_ids(data_ids_expl)
-            inputs = self.input_extractor(data)
-            targets = self._get_targets(data_ids_expl)
-            explainer = self.manager.get_explainer_by_id(explainer_id)
-            explanations = explainer.attribute(inputs, targets)
-            self.manager.cache_explanations(
-                explainer_id, data_ids_expl, explanations)
-        return self.manager.batch_explanations_by_ids(data_ids, explainer_id)
-
-    def postprocess_batch(
-        self,
-        data_ids: List[int],
-        explainer_id: int,
-        postprocessor_id: int,
-    ):
-        explanations = self.manager.batch_explanations_by_ids(data_ids, explainer_id)
-        postprocessor = self.manager.get_postprocessor_by_id(postprocessor_id)
-        explanations = format_into_tuple(explanations)
-        postprocessor = format_into_tuple(postprocessor)
-        assert len(explanations) == len(postprocessor)
-        pass_pooling = self.manager.get_explainer_by_id(explainer_id).__class__.__name__ in ['KernelShap', 'Lime']
-        batch = tuple(
-            pp.normalize_attributions(expl) if pass_pooling else pp(expl)
-            for pp, expl in zip(postprocessor, explanations))
-        return format_out_tuple_if_single(batch)
-
-    def evaluate_batch(
-        self,
-        data_ids: List[int],
-        explainer_id: int,
-        postprocessor_id: int,
-        metric_id: int,
-    ):
-        data_ids_eval = [
-            idx for idx in data_ids
-            if self.manager.get_evaluation_by_id(
-                idx, explainer_id, postprocessor_id, metric_id) is None
-        ]
-        if len(data_ids_eval):
-            data = self.manager.batch_data_by_ids(data_ids_eval)
-            inputs = self.input_extractor(data)
-            targets = self._get_targets(data_ids_eval)
-            postprocessed = self.postprocess_batch(
-                data_ids_eval, explainer_id, postprocessor_id)
-            explainer = self.manager.get_explainer_by_id(explainer_id)
-            metric = self.manager.get_metric_by_id(metric_id)
-            evaluations = metric.set_explainer(explainer).evaluate(
-                inputs, targets, postprocessed)
-            self.manager.cache_evaluations(
-                explainer_id, postprocessor_id, metric_id,
-                data_ids_eval, evaluations
-            )
-        return self.manager.batch_evaluations_by_ids(
-            data_ids, explainer_id, postprocessor_id, metric_id
-        )
-
-
-    def _get_targets(self, data_ids):
-        if self.target_labels:
-            return self.label_extractor(self.manager.batch_data_by_ids(data_ids))
-        outputs = self.manager.batch_outputs_by_ids(data_ids)
-        return self.target_extractor(outputs)
-
-    def optimize(
-        self,
-        data_id: int,
-        explainer_id: int,
-        metric_id: int,
-        direction: Literal['minimize', 'maximize']='maximize',
-        sampler: Literal['grid', 'random', 'tpe']='tpe',
-        n_trials: Optional[int]=None,
-        timeout: Optional[float]=None,
-        **kwargs, # sampler kwargs
-    ):
-        data = self.manager.batch_data_by_ids([data_id])
-        explainer = self.manager.get_explainer_by_id(explainer_id)        
-        postprocessor = self.manager.get_postprocessor_by_id(0) # sample postprocessor to ensure channel_dim
-        metric = self.manager.get_metric_by_id(metric_id)
-
-        objective = Objective(
-            explainer=explainer,
-            postprocessor=postprocessor,
-            metric=metric,
-            inputs=self.input_extractor(data),
-            targets=self._get_targets([data_id]),
-        )
-        # TODO: grid search
-        if sampler == 'grid':
-            kwargs['search_space'] = search_space or create_default_search_space(explainer)
-            raise NotImplementedError('grid search is not supported.')
-        if timeout is None:
-            n_trials = n_trials or get_default_n_trials(sampler)
-
-        # optimize
-        study = optuna.create_study(
-            sampler=load_sampler(sampler, **kwargs),
-            direction=direction,
-        )
-        study.optimize(
-            objective,
-            n_trials=n_trials,
-            timeout=timeout,
-        )
-
-        # update explainer
-        opt_explainer, opt_postprocessor = objective.load_from_optuna_params(
-            study.best_params.copy()
-        )
-        opt_explainer_id = self.manager.add_explainer(opt_explainer)
-        opt_postprocessor_id = self.manager.add_postprocessor(opt_postprocessor) # TODO: find same postprocessor
-
-        optimized = {
-            'data_id': data_id,
-            'explainer_id': opt_explainer_id,
-            'postprocessor_id': opt_postprocessor_id,
-            'metric_id': metric_id,
-        }
-        return optimized, objective, study
-=======
 
     def _validate_choice(self, selector: FunctionSelector, choice: str):
         if choice not in selector.choices:
@@ -530,20 +212,11 @@
     def _forward_batch(self, batch):
         formatted_inputs = self._wrapped_model.format_inputs(batch)
         return self._wrapped_model(*formatted_inputs)
->>>>>>> 2fc1bffe
 
     def predict_batch(
         self,
-<<<<<<< HEAD
-        data_ids: Optional[Sequence[int]] = None,
-        explainer_ids: Optional[Sequence[int]] = None,
-        postprocessor_ids: Optional[Sequence[int]] = None,
-        metric_ids: Optional[Sequence[int]] = None,
-    ) -> 'Experiment':
-=======
         data_ids: Sequence[int],
     ) -> TensorOrTupleOfTensors:
->>>>>>> 2fc1bffe
         """
         Predicts results of the experiment for selected batch of data.
 
@@ -655,223 +328,6 @@
         **kwargs,
     ) -> TensorOrTupleOfTensors:
         """
-<<<<<<< HEAD
-        self.reset_errors()
-        # self.manager.set_config(data_ids, explainer_ids, metrics_ids)
-        
-        # inference
-
-        # data_ids is filtered out data indices whose output is saved in cache
-        data, data_ids_pred = self.manager.get_data_to_predict(data_ids)
-        outputs = self._predict(data)
-        self.manager.save_outputs(outputs, data, data_ids_pred)
-
-        # explain
-        explainers, _ = self.manager.get_explainers(explainer_ids)
-        postprocessors, _ = self.manager.get_postprocessors(postprocessor_ids)
-        metrics, _ = self.manager.get_metrics(metric_ids)
-
-        for explainer, explainer_id in zip(explainers, explainer_ids):
-            explainer_name = class_to_string(explainer)
-
-            # data_ids is filtered out data indices whose explanation is saved in cache
-            data, data_ids_expl = self.manager.get_data_to_process_for_explainer(
-                explainer_id, data_ids)
-            explanations = self._explain(data, data_ids_expl, explainer)
-            self.manager.save_explanations(
-                explanations, data, data_ids_expl, explainer_id
-            )
-            message = get_message(
-                'experiment.event.explainer', explainer=explainer_name
-            )
-            print(f"[Experiment] {message}")
-            self.fire(ExperimentObservableEvent(
-                self.manager, message, explainer))
-
-            for postprocessor, postprocessor_id in zip(postprocessors, postprocessor_ids):
-                for metric, metric_id in zip(metrics, metric_ids):
-                    metric_name = class_to_string(metric)
-                    data, data_ids_eval = self.manager.get_data_to_process_for_metric(
-                        explainer_id, postprocessor_id, metric_id, data_ids)
-                    explanations, data_ids_eval = self.manager.get_valid_explanations(
-                        explainer_id, data_ids_eval)
-                    data, _ = self.manager.get_data(data_ids_eval)
-                    evaluations = self._evaluate(
-                        data, data_ids_eval, explanations, explainer, postprocessor, metric)
-                    self.manager.save_evaluations(
-                        evaluations, data, data_ids_eval, explainer_id, postprocessor_id, metric_id)
-
-                    message = get_message(
-                        'experiment.event.explainer.metric', explainer=explainer_name, metric=metric_name)
-                    print(f"[Experiment] {message}")
-                    self.fire(ExperimentObservableEvent(
-                        self.manager, message, explainer, metric))
-        return self
-
-    def _predict(self, data: DataSource):
-        outputs = [
-            self.model(*format_into_tuple(
-                self.to_device(self.input_extractor(datum)))
-            ) for datum in data
-        ]
-        return outputs
-
-    def _explain(self, data: DataSource, data_ids: List[int], explainer: Explainer):
-        explanations = [None] * len(data)
-        explainer_name = class_to_string(explainer)
-        for i, (datum, data_id) in enumerate(zip(data, data_ids)):
-            try:
-                datum = self.to_device(datum)
-                inputs = format_into_tuple(self.input_extractor(datum))
-                targets = self.label_extractor(datum) if self.target_labels \
-                    else self._get_targets(data_ids)
-                explanations[i] = explainer.attribute(
-                    inputs=inputs,
-                    targets=targets,
-                )
-            except NotImplementedError as error:
-                warnings.warn(
-                    f"\n[Experiment] {get_message('experiment.errors.explainer_unsupported', explainer=explainer_name)}")
-                raise error
-            except Exception as e:
-                warnings.warn(
-                    f"\n[Experiment] {get_message('experiment.errors.explanation', explainer=explainer_name, error=e)}")
-                self._errors.append(e)
-        return explanations
-
-    # def _evaluate(self, data: DataSource, data_ids: List[int], explanations: DataSource, explainer: Explainer, postprocessor: Callable, metric: Metric):
-    #     if explanations is None:
-    #         return None
-    #     started_at = time.time()
-    #     metric_name = class_to_string(metric)
-    #     explainer_name = class_to_string(explainer)
-
-    #     evaluations = [None] * len(data)
-    #     for i, (datum, data_id, explanation) in enumerate(zip(data, data_ids, explanations)):
-    #         if explanation is None:
-    #             continue
-    #         datum = self.to_device(datum)
-    #         explanation = self.to_device(explanation)
-    #         inputs = self.input_extractor(datum)
-    #         targets = self.label_extractor(datum) if self.target_labels \
-    #             else self._get_targets(data_ids)
-    #         try:
-    #             metric = metric.set_explainer(explainer).set_postprocessor(postprocessor)
-    #             evaluations[i] = metric.evaluate(
-    #                 inputs=inputs,
-    #                 targets=targets,
-    #                 attributions=explanation,
-    #             )
-    #         except Exception as e:
-    #             import pdb; pdb.set_trace()
-    #             warnings.warn(
-    #                 f"\n[Experiment] {get_message('experiment.errors.evaluation', explainer=explainer_name, metric=metric_name, error=e)}")
-    #             self._errors.append(e)
-    #     elapsed_time = time.time() - started_at
-    #     print(
-    #         f"[Experiment] {get_message('elapsed', modality=metric_name, elapsed=elapsed_time)}")
-
-    #     return evaluations
-
-    def _get_targets(self, data_ids: List[int]):
-        # predict if not cached
-        not_predicted = [
-            data_id for data_id in data_ids
-            if self.manager._cache.get_output(data_id) is None
-        ]
-        if len(not_predicted) > 0:
-            self.predict_batch(not_predicted)
-
-        # load outputs from cache
-        outputs = torch.stack([
-            self.manager._cache.get_output(data_id)
-            for data_id in data_ids
-        ])
-        return self.target_extractor(outputs)
-
-    # def get_visualizations_flattened(self) -> Sequence[Sequence[Figure]]:
-    #     """
-    #     Generate flattened visualizations for each data point based on explanations.
-
-    #     Returns:
-    #         List of visualizations for each data point across explainers.
-
-    #     This method retrieves valid explanations for each explainer, formats them for visualization,
-    #     and generates visualizations using Plotly Express. The results are flattened based on the data points
-    #     and returned as a list of lists of figures.
-    #     """
-    #     assert self.modality == 'image', f"Visualization for '{self.modality} is not supported yet"
-    #     explainers, explainer_ids = self.manager.get_explainers()
-    #     # Get all data ids
-    #     experiment_data_ids = self.manager.get_data_ids()
-    #     visualizations = []
-
-    #     for explainer, explainer_id in zip(explainers, explainer_ids):
-    #         # Get all valid explanations and data ids for this explainer
-    #         explanations, data_ids = self.manager.get_valid_explanations(
-    #             explainer_id)
-    #         data = self.manager.get_data(data_ids)[0]
-    #         explainer_visualizations = []
-    #         for explanation in explanations:
-    #             figs = []
-    #             for attr in explanation:
-    #                 postprocessed = postprocess_attr(
-    #                     attr,
-    #                     channel_dim=0,
-    #                     pooling_method='l2normsq',
-    #                     normalization_method='minmax'
-    #                 ).detach().numpy()
-    #                 fig = px.imshow(postprocessed, color_continuous_scale='RdBu_R', color_continuous_midpoint=.5)
-    #                 figs.append(fig)
-    #             explainer_visualizations.append(figs)
-
-    #         # explainer_visualizations = [[
-    #         #     px.imshow(
-    #         #         postprocess_attr(
-    #         #             attr, # C x H x W
-    #         #             channel_dim=0,
-    #         #             pooling_method='l2normsq',
-    #         #             normalization_method='minmax',
-    #         #         ).detach().numpy(),
-    #         #         color_continuous_scale='RdBu_R',
-    #         #         color_continuous_midpoint=.5,
-    #         #     ) for attr in explanation]
-    #         #     for explanation in explanations
-    #         # ]
-    #         # # Visualize each valid explanataion
-    #         # for datum, explanation in zip(data, explanations):
-    #         #     inputs = self.input_extractor(datum)
-    #         #     targets = self.target_extractor(datum)
-    #         #     formatted = explainer.format_outputs_for_visualization(
-    #         #         inputs=inputs,
-    #         #         targets=targets,
-    #         #         explanations=explanation,
-    #         #         modality=self.modality
-    #         #     )
-
-    #         #     if not self.manager.is_batched:
-    #         #         formatted = [formatted]
-    #         #     formatted_visualizations = [
-    #         #         px.imshow(explanation, color_continuous_scale="RdBu_r", color_continuous_midpoint=0.0) for explanation in formatted
-    #         #     ]
-    #         #     if not self.manager.is_batched:
-    #         #         formatted_visualizations = formatted_visualizations[0]
-    #         #     explainer_visualizations.append(formatted_visualizations)
-
-    #         flat_explainer_visualizations = self.manager.flatten_if_batched(
-    #             explainer_visualizations, data)
-    #         # Set visualizaions of all data ids as None
-    #         explainer_visualizations = {
-    #             idx: None for idx in experiment_data_ids}
-    #         # Fill all valid visualizations
-    #         for visualization, data_id in zip(flat_explainer_visualizations, data_ids):
-    #             explainer_visualizations[data_id] = visualization
-    #         visualizations.append(list(explainer_visualizations.values()))
-
-    #     return visualizations
-
-    def get_inputs_flattened(self, data_ids: Optional[List[int]]=None) -> Sequence[Tensor]:
-=======
         Explains selected batch of data within experiment.
 
         Args:
@@ -1157,7 +613,6 @@
         self,
         data_ids: Optional[Sequence[int]] = None,
     ) -> Sequence[Tensor]:
->>>>>>> 2fc1bffe
         """
         Retrieve and flatten last run input data.
 
@@ -1189,9 +644,6 @@
             self.input_extractor(datum)) for datum in data]
         return self.manager.flatten_if_batched(data, data)
 
-<<<<<<< HEAD
-    def get_labels_flattened(self, data_ids: Optional[List[int]]=None) -> Sequence[Tensor]:
-=======
     def get_labels_flattened(
         self,
         data_ids: Optional[Sequence[int]] = None,
@@ -1207,19 +659,14 @@
 
         This method retrieves label data using the label extractor and flattens it for further processing.
         """
->>>>>>> 2fc1bffe
         data, _ = self.manager.get_data(data_ids)
         labels = [self.label_extractor(datum) for datum in data]
         return self.manager.flatten_if_batched(labels, data)
 
-<<<<<<< HEAD
-    def get_targets_flattened(self, data_ids: Optional[List[int]]=None) -> Sequence[Tensor]:
-=======
     def get_targets_flattened(
         self,
         data_ids: Optional[Sequence[int]] = None,
     ) -> Sequence[Tensor]:
->>>>>>> 2fc1bffe
         """
         Retrieve and flatten target data.
 
@@ -1236,24 +683,13 @@
         if self.target_labels:
             return self.get_labels_flattened(data_ids)
         data, _ = self.manager.get_data(data_ids)
-<<<<<<< HEAD
-        targets = [self._get_targets(data_ids)]
-=======
         targets = [self.get_targets_by_id(data_ids)]
->>>>>>> 2fc1bffe
         return self.manager.flatten_if_batched(targets, data)
-        # targets = [self.label_extractor(datum) for datum in data] \
-        #     if self.target_labels else [self._get_targets(data_ids)]
-        # return self.manager.flatten_if_batched(targets, data)
-
-<<<<<<< HEAD
-    def get_outputs_flattened(self, data_ids: Optional[List[int]]=None) -> Sequence[Tensor]:
-=======
+
     def get_outputs_flattened(
         self,
         data_ids: Optional[Sequence[int]] = None,
     ) -> Sequence[Tensor]:
->>>>>>> 2fc1bffe
         """
         Retrieve and flatten model outputs.
 
@@ -1269,14 +705,10 @@
         """
         return self.manager.get_flat_outputs(data_ids)
 
-<<<<<<< HEAD
-    def get_explanations_flattened(self, data_ids: Optional[List[int]]=None) -> Sequence[Sequence[Tensor]]:
-=======
     def get_explanations_flattened(
         self,
         data_ids: Optional[Sequence[int]] = None,
     ) -> Sequence[Sequence[Tensor]]:
->>>>>>> 2fc1bffe
         """
         Retrieve and flatten explanations from all explainers.
 
@@ -1292,13 +724,6 @@
         """
         _, explainer_ids = self.manager.get_explainers()
         return [
-<<<<<<< HEAD
-            self.manager.get_flat_explanations(explainer_id, data_ids)
-            for explainer_id in explainer_ids
-        ]
-
-    def get_evaluations_flattened(self, data_ids: Optional[List[int]]=None) -> Sequence[Sequence[Sequence[Tensor]]]:
-=======
             self.manager.get_flat_explanations(explainer, explainer_ids)
             for explainer in explainer_ids
         ]
@@ -1307,7 +732,6 @@
         self,
         data_ids: Optional[Sequence[int]] = None,
     ) -> Sequence[Sequence[Sequence[Tensor]]]:
->>>>>>> 2fc1bffe
         """
         Retrieve and flatten evaluations for all explainers and metrics.
 
@@ -1327,19 +751,11 @@
         _, metric_ids = self.manager.get_metrics()
 
         formatted = [[[
-<<<<<<< HEAD
-                self.manager.get_flat_evaluations(
-                    explainer_id, postprocessor_id, metric_id, data_ids)
-                for metric_id in metric_ids
-            ] for postprocessor_id in postprocessor_ids]
-        for explainer_id in explainer_ids]
-=======
             self.manager.get_flat_evaluations(
                 explainer, postprocessor_id, metric, data_ids)
             for metric in metric_ids
         ] for postprocessor_id in postprocessor_ids]
             for explainer in explainer_ids]
->>>>>>> 2fc1bffe
 
         return formatted
 
@@ -1388,13 +804,6 @@
 
         return scores.argsort(axis=-2).argsort(axis=-2).tolist()
 
-<<<<<<< HEAD
-    # @property
-    # def is_image_task(self):
-    #     return self.modality == 'image'
-
-=======
->>>>>>> 2fc1bffe
     @property
     def has_explanations(self):
         return self.manager.has_explanations