--- conflicted
+++ resolved
@@ -312,19 +312,11 @@
         data_ids: Union[int, Sequence[int]],
         explainer_id: int,
         metric_id: int,
-<<<<<<< HEAD
         direction: Literal['minimize', 'maximize'] = 'maximize',
         sampler: Literal['grid', 'random', 'tpe'] = 'tpe',
         n_trials: Optional[int] = None,
         timeout: Optional[float] = None,
         **kwargs,  # sampler kwargs
-=======
-        direction: Literal['minimize', 'maximize']='maximize',
-        sampler: Literal['grid', 'random', 'tpe']='tpe',
-        n_trials: Optional[int] = None,
-        timeout: Optional[float] = None,
-        **kwargs, # sampler kwargs
->>>>>>> cdad8785
     ):
         """
         Optimize experiment hyperparameters by processing data, generating explanations, evaluating with metrics, caching and retrieving the data.
@@ -379,26 +371,11 @@
         )
         opt_explainer = study.best_trial.user_attrs['explainer']
         opt_postprocessor = study.best_trial.user_attrs['postprocessor']
-
         return OptimizationOutput(
             explainer=opt_explainer,
             postprocessor=opt_postprocessor,
             study=study,
         )
-<<<<<<< HEAD
-        opt_explainer_id = self.manager.add_explainer(opt_explainer)
-        opt_postprocessor_id = self.manager.add_postprocessor(
-            opt_postprocessor)  # TODO: find same postprocessor
-
-        optimized = {
-            'data_ids': data_ids,
-            'explainer_id': opt_explainer_id,
-            'postprocessor_id': opt_postprocessor_id,
-            'metric_id': metric_id,
-        }
-        return optimized, objective, study
-=======
->>>>>>> cdad8785
 
     def run(
         self,
