from typing import Any, List, Optional, Sequence, Union, Type, Tuple, Callable

import itertools

import torch
from torch import Tensor
from torch.utils.data import DataLoader, Subset, Dataset

from pnpxai.core.experiment.cache import ExperimentCache
from pnpxai.core._types import DataSource
from pnpxai.explainers.base import Explainer
<<<<<<< HEAD
from pnpxai.metrics.base import Metric
# from pnpxai.explainers._explainer import Explainer, Explainer
# from pnpxai.evaluator import Metric
=======
from pnpxai.explainers.utils.postprocess import PostProcessor
from pnpxai.metrics.base import Metric
from pnpxai.utils import format_into_tuple


def _index_combinations(*indices):
    return itertools.product(*indices)
>>>>>>> c1d82e4b


class ExperimentManager:
    def __init__(
        self,
        data: DataSource,
<<<<<<< HEAD
        explainers: Sequence[Explainer],
        metrics: Sequence[Metric],
        cache_device: Optional[Union[torch.device, str]] = None,
    ):
        self._data = data
        self._metrics = metrics
        self._explainers = explainers
        # self._explainers_w_args: List[Explainer] = self.preprocess_explainers(explainers) \
        #     if explainers is not None \
        #     else explainers

        self._cache = ExperimentCache(cache_device)
        self.set_config()

    # def preprocess_explainers(self, explainers: Sequence[Explainer]) -> List[Explainer]:
    #     return [
    #         explainer
    #         if isinstance(explainer, Explainer)
    #         else Explainer(explainer)
    #         for explainer in explainers
    #     ]
=======
        cache_device: Optional[Union[torch.device, str]] = None,
    ):
        self._data = data
        self.set_data_ids()
        self._explainers: List[Explainer] = []
        self._explainer_ids: List[int] = []
        self._postprocessors: List[Callable] =[]
        self._postprocessor_ids: List[int] = []
        self._metrics: List[Metric] = []
        self._metric_ids: List[int] = []

        self._cache = ExperimentCache(cache_device)
>>>>>>> c1d82e4b

    def clear(self):
        self._explainers = []
        self._explainer_ids = []
        self._metrics = []
        self._metric_ids = []
        self._cache._global_cache = {}

    @property
    def data(self):
        return self._data

    @property
    def explainers(self):
        return self._explainers

    @property
    def postprocessors(self):
        return self._postprocessors

    @property
    def metrics(self):
        return self._metrics

    def set_data_ids(self, data_ids: Optional[Sequence[int]] = None):
        self._data_ids = data_ids if data_ids is not None else list(
            range(self._all_data_len))

    def cache_outputs(self, data_ids, outputs):
        assert len(data_ids) == len(outputs)
        for idx, output in zip(data_ids, outputs):
            self._cache.set_output(idx, output)

    def cache_explanations(
        self,
        explainer_id,
        data_ids,
        explanations,
    ):
        assert len(explanations) == len(data_ids)
        for idx, explanation in zip(data_ids, explanations):
            self._cache.set_explanation(idx, explainer_id, explanation)

    def cache_evaluations(
        self,
        explainer_id: int,
        postprocessor_id: int,
        metric_id: int,
        data_ids: List[int],
        evaluations: DataSource,
    ):
        assert len(evaluations) == len(data_ids)
        for idx, evaluation in zip(data_ids, evaluations):
            self._cache.set_evaluation(
                idx, explainer_id, metric_id, postprocessor_id, evaluation)

    def get_data_ids(self) -> Sequence[int]:
        return self._data_ids

    def _get_data_by_ids(
        self,
        data_ids: Optional[Sequence[int]]=None,
    ) -> List[Any]:
        if data_ids is None:
            return self._data
        if isinstance(self._data, DataLoader):
            data = self._copy_data_loader(
                data=Subset(self._data.dataset, data_ids),
                data_loader=self._data.__class__
            )
        elif isinstance(self._data, Dataset):
            data = Subset(self._data, data_ids)
        else:
            try:
                data = self._data[data_ids]
            except:
                data = [self._data[idx] for idx in data_ids]
        return data

<<<<<<< HEAD
    def set_explainer_ids(self, explainer_ids: Optional[Sequence[int]] = None):
        self._explainer_ids = explainer_ids if explainer_ids is not None else list(
            range(len(self._explainers))
            # range(len(self._explainers_w_args))
        )
=======
    def get_data(
        self,
        data_ids: Optional[Sequence[int]]=None,
    ) -> Tuple[DataSource, List[int]]:
        data_ids = data_ids if data_ids is not None else self._data_ids
        return self._get_data_by_ids(data_ids), data_ids
>>>>>>> c1d82e4b

    ###
    def get_data_by_id(self, data_id: int):
        data = self._data.dataset[data_id]
        data = self._data.collate_fn([data])
        return tuple(d.squeeze(0) for d in data)

<<<<<<< HEAD
    def get_explainers(self) -> Tuple[List[Explainer], List[int]]:
        return self._get_explainers_by_ids(self._explainer_ids), self._explainer_ids

    def _get_explainers_by_ids(self, explainer_ids: Optional[Sequence[int]] = None) -> List[Explainer]:
        # return [self._explainers_w_args[idx] for idx in explainer_ids] if explainer_ids is not None else self._explainers_w_args
        return [self._explainers[idx] for idx in explainer_ids] if explainer_ids is not None else self._explainers

    def get_metrics(self) -> Tuple[List[Metric], List[int]]:
        return self._get_metrics_by_ids(self._metric_ids), self._metric_ids

=======
    def get_output_by_id(self, data_id: int):
        return self._cache.get_output(data_id)

    def get_explainer_by_id(self, explainer_id: int):
        return self._explainers[explainer_id]

    def get_explanation_by_id(self, data_id: int, explainer_id: int):
        return self._cache.get_explanation(data_id, explainer_id)

    def get_postprocessor_by_id(self, postprocessor_id: int):
        return self._postprocessors[postprocessor_id]

    def get_metric_by_id(self, metric_id: int):
        return self._metrics[metric_id]

    def get_evaluation_by_id(
        self,
        data_id: int,
        explainer_id: int,
        postprocessor_id: int,
        metric_id: int
    ):
        return self._cache.get_evaluation(
            data_id, explainer_id, postprocessor_id, metric_id)

    def batch_data_by_ids(
        self,
        data_ids: List[int],
    ):
        batch = [self._data.dataset[idx] for idx in data_ids]
        batch = self._data.collate_fn(batch)
        return batch

    def batch_outputs_by_ids(self, data_ids: List[int]):
        batch = []
        for data_id in data_ids:
            output = self.get_output_by_id(data_id)
            if output is None:
                raise KeyError(f"Output for {data} does not exist in cache.")
            batch.append(output)
        return self._format_batch(batch)

    def batch_explainers_by_ids(self, explainer_ids: List[int]):
        return [self._explainers[idx] for idx in explainer_ids]

    def batch_explanations_by_ids(
        self,
        data_ids: List[int],
        explainer_id: int,
    ):
        batch = [
            self.get_explanation_by_id(data_id, explainer_id)
            for data_id in data_ids
        ]
        return self._format_batch(batch)

    def batch_evaluations_by_ids(
        self,
        data_ids: List[int],
        explainer_id: int,
        postprocessor_id: int,
        metric_id: int,
    ):
        batch = [
            self.get_evaluation_by_id(
                data_id, explainer_id, postprocessor_id, metric_id)
            for data_id in data_ids
        ]
        return self._format_batch(batch)

    def _format_batch(self, batch):
        if torch.is_tensor(batch[0]):
            return torch.stack(batch)
        return batch            

    def add_explainer(self, explainer: Explainer) -> int:
        explainer_id = len(self._explainers)
        self._explainers.append(explainer)
        self._explainer_ids.append(explainer_id)
        return explainer_id

    def _get_explainers_by_ids(self, explainer_ids: Optional[Sequence[int]] = None) -> List[Explainer]:
        # return [self._explainers_w_args[idx] for idx in explainer_ids] if explainer_ids is not None else self._explainers_w_args
        return [self._explainers[idx] for idx in explainer_ids] if explainer_ids is not None else self._explainers

    def get_explainers(self, explainer_ids: Optional[List[int]]=None) -> Tuple[List[Explainer], List[int]]:
        explainer_ids = explainer_ids or self._explainer_ids
        return self._get_explainers_by_ids(explainer_ids), explainer_ids

    def add_postprocessor(self, postprocessor: Callable) -> int:
        postprocessor_id = len(self._postprocessors)
        self._postprocessors.append(postprocessor)
        self._postprocessor_ids.append(postprocessor_id)
        return postprocessor_id

    def _get_postprocessors_by_ids(self, postprocessor_ids: Optional[Sequence[int]]=None) -> List[Callable]:
        return [self._postprocessors[idx] for idx in postprocessor_ids] if postprocessor_ids is not None else self._postprocessors

    def get_postprocessors(self, postprocessor_ids: Optional[List[int]]=None) -> Tuple[List[Callable], List[int]]:
        postprocessor_ids = postprocessor_ids or self._postprocessor_ids
        return self._get_postprocessors_by_ids(postprocessor_ids), postprocessor_ids

    # metric
    def add_metric(self, metric: Metric) -> int:
        metric_id = len(self._metrics)
        self._metrics.append(metric)
        self._metric_ids.append(metric_id)
        return metric_id

>>>>>>> c1d82e4b
    def _get_metrics_by_ids(self, metric_ids: Optional[Sequence[int]] = None) -> List[Metric]:
        return [self._metrics[idx] for idx in metric_ids] if metric_ids is not None else self._metrics

    def get_metrics(self, metric_ids: Optional[List[int]]=None) -> Tuple[List[Metric], List[int]]:
        metric_ids = metric_ids or self._metric_ids
        return self._get_metrics_by_ids(metric_ids), metric_ids

    # explanation
    def get_data_to_process_for_explainer(
        self,
        explainer_id: int,
        data_ids: Optional[List[int]] = None,
    ) -> Tuple[DataSource, List[int]]:
        data_ids = data_ids or self._data_ids
        data_ids = [
            idx for idx in data_ids if self._cache.get_explanation(idx, explainer_id) is None
        ]
        return self._get_data_by_ids(data_ids), data_ids

    def save_explanations(self, explanations: DataSource, data: DataSource, data_ids: Sequence[int], explainer_id: int):
        explanations = self.flatten_if_batched(explanations, data)
        assert len(explanations) == len(data_ids)
        for idx, explanation in zip(data_ids, explanations):
            self._cache.set_explanation(idx, explainer_id, explanation)

    def get_data_to_process_for_metric(
        self,
        explainer_id: int,
        postprocessor_id: int,
        metric_id: int,
        data_ids: Optional[List[int]]=None,
    ) -> Tuple[DataSource, List[int]]:
        data_ids = data_ids or self._data_ids
        data_ids = [
            idx for idx in data_ids
            if self._cache.get_evaluation(idx, explainer_id, postprocessor_id, metric_id) is None
        ]
        return self._get_data_by_ids(data_ids), data_ids

    def get_data_to_predict(self, data_ids: List[int]) -> Tuple[DataSource, List[int]]:
        data_ids = [
            idx for idx in data_ids if self._cache.get_output(idx) is None
        ]
        return self._get_data_by_ids(data_ids), data_ids


    def get_all_data(self) -> DataSource:
        return self._get_data_by_ids()

    def get_valid_explanations(self, explainer_id: int, data_ids: Optional[Sequence[int]] = None) -> Tuple[DataSource, List[int]]:
        data_ids = data_ids if data_ids is not None else self._data_ids
        explanations = self.get_flat_explanations(explainer_id, data_ids)
        valid_explanations = []
        valid_data_ids = []

        for idx, explanation in zip(data_ids, explanations):
            if explanation is None:
                continue
            valid_explanations.append(explanation)
            valid_data_ids.append(idx)

        if self.is_batched:
            return self._copy_data_loader(valid_explanations, self._data.__class__, do_collate=False), valid_data_ids

        return valid_explanations, valid_data_ids

    def get_flat_explanations(self, explainer_id: int, data_ids: Optional[Sequence[int]] = None) -> Sequence[Tensor]:
        data_ids = data_ids if data_ids is not None else self._data_ids
        return [self._cache.get_explanation(idx, explainer_id) for idx in data_ids]

    def get_flat_evaluations(
        self,
        explainer_id: int,
        postprocessor_id: int,
        metric_id: int,
        data_ids: Optional[Sequence[int]] = None
    ) -> Sequence[Tensor]:
        data_ids = data_ids if data_ids is not None else self._data_ids
        return [self._cache.get_evaluation(
            idx, explainer_id, postprocessor_id, metric_id) for idx in data_ids]

    def get_flat_outputs(self, data_ids: Optional[Sequence[int]] = None) -> Tuple[DataSource, List[int]]:
        data_ids = data_ids if data_ids is not None else self._data_ids
        return [self._cache.get_output(idx) for idx in data_ids]

    def save_evaluations(
        self,
        evaluations: DataSource,
        data: DataSource,
        data_ids: Sequence[int],
        explainer_id: int,
        postprocessor_id: int,
        metric_id: int
    ):
        evaluations = self.flatten_if_batched(evaluations, data)
        assert len(evaluations) == len(data_ids)

        for idx, evaluation in zip(data_ids, evaluations):
            self._cache.set_evaluation(
                idx, explainer_id, metric_id, postprocessor_id, evaluation)

    def save_outputs(self, outputs: DataSource, data: DataSource, data_ids: Sequence[int]):
        outputs = self.flatten_if_batched(outputs, data)
        assert len(outputs) == len(data_ids)

        for idx, output in zip(data_ids, outputs):
            self._cache.set_output(idx, output)


    def _get_batch_size(self, data: DataSource) -> Optional[int]:
        if torch.is_tensor(data):
            return len(data)
        for item in data:
            item_len = self._get_batch_size(item)
            if item_len is not None:
                return item_len
        return None

    def flatten_if_batched(self, values: DataSource, length_reference: DataSource):
        if not self.is_batched:
            return values
        assert len(values) == len(length_reference)

        flattened = []
        for batch, reference in zip(values, length_reference):
            if batch is None:
                reference_len = self._get_batch_size(reference) or 1
                batch = [None] * reference_len
            if isinstance(batch, Tuple):
                batch = zip(*[list(b) for b in batch])
            flattened.extend(list(batch))
        return flattened

<<<<<<< HEAD
    def _get_data_by_ids(self, data_ids: Optional[Sequence[int]] = None) -> List[Any]:
        if data_ids is None:
            return self._data
        if isinstance(self._data, DataLoader):
            data = self._copy_data_loader(
                data=Subset(self._data.dataset, data_ids),
                data_loader=self._data.__class__
            )
        elif isinstance(self._data, Dataset):
            data = Subset(self._data, data_ids)
        else:
            try:
                data = self._data[data_ids]
            except:
                data = [self._data[idx] for idx in data_ids]

        return data

=======
>>>>>>> c1d82e4b
    def _copy_data_loader(self, data: DataSource, data_loader: Type[DataLoader], do_collate=True):
        duplicated_params = [
            'batch_size', 'num_workers', 'pin_memory', 'drop_last', 'timeout',
            'worker_init_fn', 'multiprocessing_context', 'generator', 'persistent_workers', 'pin_memory_device'
        ]
        collate_fn = getattr(self._data, 'collate_fn') if do_collate else None
        return data_loader(
            dataset=data, shuffle=False, collate_fn=collate_fn,
            **{param: getattr(self._data, param) for param in duplicated_params}
        )

    @property
    def all_explainers(self) -> Sequence[Explainer]:
        # return self._explainers_w_args
        return self._explainers

    @property
    def all_metrics(self) -> Sequence[Metric]:
        return self._metrics

    @property
    def has_metrics(self):
        return len(self._metrics) > 0

    @property
    def has_explanations(self):
        for explainer_id in self._explainer_ids:
            _, valid_data_ids = self.get_valid_explanations(explainer_id)
            if len(valid_data_ids) > 0:
                return True
        return False

    @property
    def is_batched(self):
        return isinstance(self._data, DataLoader) and self._data.batch_size is not None

    @property
    def _all_data_len(self):
        return len(self._data.dataset if isinstance(self._data, DataLoader) else self._data)

    @property
    def _all_data_ids(self):
        return range(self._all_data_len)

    @property
    def _available_data_ids(self):
        return self._all_data_ids if self._data_ids is None else self._data_ids<|MERGE_RESOLUTION|>--- conflicted
+++ resolved
@@ -9,11 +9,6 @@
 from pnpxai.core.experiment.cache import ExperimentCache
 from pnpxai.core._types import DataSource
 from pnpxai.explainers.base import Explainer
-<<<<<<< HEAD
-from pnpxai.metrics.base import Metric
-# from pnpxai.explainers._explainer import Explainer, Explainer
-# from pnpxai.evaluator import Metric
-=======
 from pnpxai.explainers.utils.postprocess import PostProcessor
 from pnpxai.metrics.base import Metric
 from pnpxai.utils import format_into_tuple
@@ -21,36 +16,12 @@
 
 def _index_combinations(*indices):
     return itertools.product(*indices)
->>>>>>> c1d82e4b
 
 
 class ExperimentManager:
     def __init__(
         self,
         data: DataSource,
-<<<<<<< HEAD
-        explainers: Sequence[Explainer],
-        metrics: Sequence[Metric],
-        cache_device: Optional[Union[torch.device, str]] = None,
-    ):
-        self._data = data
-        self._metrics = metrics
-        self._explainers = explainers
-        # self._explainers_w_args: List[Explainer] = self.preprocess_explainers(explainers) \
-        #     if explainers is not None \
-        #     else explainers
-
-        self._cache = ExperimentCache(cache_device)
-        self.set_config()
-
-    # def preprocess_explainers(self, explainers: Sequence[Explainer]) -> List[Explainer]:
-    #     return [
-    #         explainer
-    #         if isinstance(explainer, Explainer)
-    #         else Explainer(explainer)
-    #         for explainer in explainers
-    #     ]
-=======
         cache_device: Optional[Union[torch.device, str]] = None,
     ):
         self._data = data
@@ -63,7 +34,6 @@
         self._metric_ids: List[int] = []
 
         self._cache = ExperimentCache(cache_device)
->>>>>>> c1d82e4b
 
     def clear(self):
         self._explainers = []
@@ -143,20 +113,12 @@
                 data = [self._data[idx] for idx in data_ids]
         return data
 
-<<<<<<< HEAD
-    def set_explainer_ids(self, explainer_ids: Optional[Sequence[int]] = None):
-        self._explainer_ids = explainer_ids if explainer_ids is not None else list(
-            range(len(self._explainers))
-            # range(len(self._explainers_w_args))
-        )
-=======
     def get_data(
         self,
         data_ids: Optional[Sequence[int]]=None,
     ) -> Tuple[DataSource, List[int]]:
         data_ids = data_ids if data_ids is not None else self._data_ids
         return self._get_data_by_ids(data_ids), data_ids
->>>>>>> c1d82e4b
 
     ###
     def get_data_by_id(self, data_id: int):
@@ -164,18 +126,6 @@
         data = self._data.collate_fn([data])
         return tuple(d.squeeze(0) for d in data)
 
-<<<<<<< HEAD
-    def get_explainers(self) -> Tuple[List[Explainer], List[int]]:
-        return self._get_explainers_by_ids(self._explainer_ids), self._explainer_ids
-
-    def _get_explainers_by_ids(self, explainer_ids: Optional[Sequence[int]] = None) -> List[Explainer]:
-        # return [self._explainers_w_args[idx] for idx in explainer_ids] if explainer_ids is not None else self._explainers_w_args
-        return [self._explainers[idx] for idx in explainer_ids] if explainer_ids is not None else self._explainers
-
-    def get_metrics(self) -> Tuple[List[Metric], List[int]]:
-        return self._get_metrics_by_ids(self._metric_ids), self._metric_ids
-
-=======
     def get_output_by_id(self, data_id: int):
         return self._cache.get_output(data_id)
 
@@ -285,7 +235,6 @@
         self._metric_ids.append(metric_id)
         return metric_id
 
->>>>>>> c1d82e4b
     def _get_metrics_by_ids(self, metric_ids: Optional[Sequence[int]] = None) -> List[Metric]:
         return [self._metrics[idx] for idx in metric_ids] if metric_ids is not None else self._metrics
 
@@ -419,27 +368,6 @@
             flattened.extend(list(batch))
         return flattened
 
-<<<<<<< HEAD
-    def _get_data_by_ids(self, data_ids: Optional[Sequence[int]] = None) -> List[Any]:
-        if data_ids is None:
-            return self._data
-        if isinstance(self._data, DataLoader):
-            data = self._copy_data_loader(
-                data=Subset(self._data.dataset, data_ids),
-                data_loader=self._data.__class__
-            )
-        elif isinstance(self._data, Dataset):
-            data = Subset(self._data, data_ids)
-        else:
-            try:
-                data = self._data[data_ids]
-            except:
-                data = [self._data[idx] for idx in data_ids]
-
-        return data
-
-=======
->>>>>>> c1d82e4b
     def _copy_data_loader(self, data: DataSource, data_loader: Type[DataLoader], do_collate=True):
         duplicated_params = [
             'batch_size', 'num_workers', 'pin_memory', 'drop_last', 'timeout',
