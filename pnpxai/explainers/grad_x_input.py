from typing import Callable, Optional, List, Tuple, Union, Sequence

from torch import Tensor
from torch.nn.modules import Module
from captum.attr import InputXGradient as CaptumGradientXInput
from captum.attr import LayerGradientXActivation as CaptumLayerGradientXInput

from pnpxai.core.detector.types import Linear, Convolution, LSTM, RNN, Attention
from .base import Explainer
from .utils import captum_wrap_model_input


class GradientXInput(Explainer):
    """
    Grad X Input explainer.

    Supported Modules: `Linear`, `Convolution`, `LSTM`, `RNN`, `Attention`

    Parameters:
        model (Module): The PyTorch model for which attribution is to be computed.
        layer (Optional[Union[Union[str, Module], Sequence[Union[str, Module]]]]): The target module to be explained
        forward_arg_extractor: A function that extracts forward arguments from the input batch(s) where the attribution scores are assigned.
        additional_forward_arg_extractor: A secondary function that extract additional forward arguments from the input batch(s).
        **kwargs: Keyword arguments that are forwarded to the base implementation of the Explainer

    Reference:
        Avanti Shrikumar, Peyton Greenside, Anna Shcherbina, Anshul Kundaje. Grad-CAM: Not Just a Black Box: Learning Important Features Through Propagating Activation Differences.
    """

    SUPPORTED_MODULES = [Linear, Convolution, LSTM, RNN, Attention]

    def __init__(
        self,
        model: Module,
        layer: Optional[Union[Union[str, Module], Sequence[Union[str, Module]]]] = None,
        forward_arg_extractor: Optional[Callable[[Tuple[Tensor]], Union[Tensor, Tuple[Tensor]]]] = None,
        additional_forward_arg_extractor: Optional[Callable[[Tuple[Tensor]], Union[Tensor, Tuple[Tensor]]]] = None,
    ) -> None:
        super().__init__(model, forward_arg_extractor, additional_forward_arg_extractor)
        self.layer = layer


    @property
    def _layer_explainer(self) -> CaptumLayerGradientXInput:
        wrapped_model = captum_wrap_model_input(self.model)
        layers = [
            wrapped_model.input_maps[layer] if isinstance(layer, str)
            else layer for layer in self.layer
        ] if isinstance(self.layer, Sequence) else self.layer
        return CaptumLayerGradientXInput(
            forward_func=wrapped_model,
            layer=layers,
        )

    @property
    def _explainer(self) -> CaptumGradientXInput:
        return CaptumGradientXInput(forward_func=self.model)
    
    @property
    def explainer(self) -> Union[CaptumGradientXInput, CaptumLayerGradientXInput]:
        if self.layer is None:
            return self._explainer
        return self._layer_explainer

    def attribute(
        self,
        inputs: Union[Tensor, Tuple[Tensor]],
        targets: Tensor
    ) -> Union[Tensor, Tuple[Tensor]]:
<<<<<<< HEAD
        
=======
        """
        Computes attributions for the given inputs and targets.

        Args:
            inputs (torch.Tensor): The input data.
            targets (torch.Tensor): The target labels for the inputs.

        Returns:
            Union[torch.Tensor, Tuple[torch.Tensor]]: The result of the explanation.
        """

>>>>>>> 45250c8d
        forward_args, additional_forward_args = self._extract_forward_args(inputs)
        attrs = self.explainer.attribute(
            inputs=forward_args,
            target=targets,
            additional_forward_args=additional_forward_args,
        )
        if isinstance(attrs, list):
            attrs = tuple(attrs)
        if isinstance(attrs, tuple) and len(attrs) == 1:
            attrs = attrs[0]
        return attrs


"""
Class for computing Integrated Gradients attributions for a given model and layer.

Args:
    model (torch.nn.Module): The PyTorch model to explain.
    layer (torch.nn.Module or List[str or torch.nn.Module]):
        The layer(s) for which to compute attributions. To target an input layer, a string of argument name
        is available.
    forward_arg_extractor (Callable[[Tuple[Tensor]], Tensor or Tuple[Tensor]] or None, optional):
        A function to extract arguments for each target layer from the tuple of inputs.
        Defaults to None.
    additional_forward_arg_extractor (Callable[[Tuple[Tensor]], Tensor or Tuple[Tensor]] or None, optional):
        A function to extract additional arguments not to be forwarded through the target layer.
        Defaults to None.
    baseline_fn (Callable or List[Callable] or None, optional):
        The function(s) to generate baseline of forward arguments. Must have same length as a tuple of
        forward arguments extracted by `forward_arg_extractor`. Defaults to None.
    n_step (int, optional): The number of steps for numerical approximation. Defaults to 20.

Raises:
    AssertionError: If the type of the `layer` or `baseline_fn` argument is not correct.

Example:
    For a given VQA model and dataset,
    ```
    # ./models.py

    class MyVQAModel(Module):
        ...

        def forward(img, qst, qst_len):
            x = self.vision_model(img)
            embedded = self.embedding(qst)
            y = self.question_model(embedded, qst_len)
            z = self.answer_model(x, y)
            return z
    
    # ./dataset.py
    class MyVQADataset(Dataset):
        ...

        def __getitem__(self, idx):
            ...
            return img, qst, qst_len
                
    ```

    Computes Integrated Gradients attributions for input image and embedded question.

    ```
    # model and data
    model = MyVQAModel().eval()
    dataloader = DataLoader(MyVQADataset(), batch_size=8, shuffle=False)
    imgs, qsts, qst_lens, answers = next(iter(dataloader))
    inputs = (imgs, qsts, qst_lens)
    outputs = model(*inputs)
    targets = outputs.argmax(1)

    # explainer
    layer_ig = LayerIntegratedGradients(
        model=model,
        layer=["img", model.embedding],
        forward_arg_extractor=lambda inputs: tuple(inputs[:2]),     # (imgs, qsts)
        additional_forward_arg_extractor=lambda inputs: inputs[-1], # qst_lens
        baseline_fn=[
            lambda imgs: torch.zeros_like(imgs),        # baseline function for images
            lambda qsts: torch.zeros_like(qsts).long(), # baseline function for questions
        ],
        n_step=20,
    )
    
    # attribute
    img_attrs, qst_attrs = layer_ig.attribute(inputs, targets)
    ```
"""<|MERGE_RESOLUTION|>--- conflicted
+++ resolved
@@ -67,9 +67,6 @@
         inputs: Union[Tensor, Tuple[Tensor]],
         targets: Tensor
     ) -> Union[Tensor, Tuple[Tensor]]:
-<<<<<<< HEAD
-        
-=======
         """
         Computes attributions for the given inputs and targets.
 
@@ -81,7 +78,6 @@
             Union[torch.Tensor, Tuple[torch.Tensor]]: The result of the explanation.
         """
 
->>>>>>> 45250c8d
         forward_args, additional_forward_args = self._extract_forward_args(inputs)
         attrs = self.explainer.attribute(
             inputs=forward_args,
