from typing import Any, List

from plotly import express as px
from plotly import graph_objects as go
import numpy as np
import torch
from torch import Tensor, nn
from torch.autograd import Variable

from pnpxai.core._types import Model, DataSource
from pnpxai.explainers._explainer import Explainer
from pnpxai.explainers.rap.rap import RelativeAttributePropagation


class RAP(Explainer):
    def __init__(self, model: Model):
        super().__init__(model)
        self.method = RelativeAttributePropagation(model)
        self.device = next(self.model.parameters()).device

    def compute_pred(self, output):
        # get the index of the max log-probability
        pred = output.max(1, keepdim=True)[1]
        pred = pred.squeeze(-1)
        
        pred_one_hot = nn.functional.one_hot(pred, 1000) * 1.0
        pred_one_hot = pred_one_hot.to(self.device)

<<<<<<< HEAD
        T = pred.squeeze().cpu().numpy()
        T = np.expand_dims(T, 0)
        T = (T[:, np.newaxis] == np.arange(1000)) * 1.0
        T = torch.from_numpy(T).type(torch.FloatTensor)
        Tt = Variable(T)#.cuda()
        return Tt
=======
        return pred_one_hot
>>>>>>> 331ffdf8

    def attribute(self, inputs: DataSource, target: DataSource, *args: Any, **kwargs: Any) -> DataSource:
        attributions = []

        datum = inputs.to(self.device)
        outputs = self.model(datum)
        preds = self.compute_pred(outputs)
        relprop = self.method.relprop(preds, *args, **kwargs)
        relprop = relprop.sum(dim=1, keepdim=True)
        attributions = relprop.permute(0, 2, 3, 1)

        return attributions

    def format_outputs_for_visualization(self, inputs: DataSource, outputs: DataSource) -> List[go.Figure]:
        return [px.imshow(output.sum(axis=-1)) for output in outputs]<|MERGE_RESOLUTION|>--- conflicted
+++ resolved
@@ -26,17 +26,6 @@
         pred_one_hot = nn.functional.one_hot(pred, 1000) * 1.0
         pred_one_hot = pred_one_hot.to(self.device)
 
-<<<<<<< HEAD
-        T = pred.squeeze().cpu().numpy()
-        T = np.expand_dims(T, 0)
-        T = (T[:, np.newaxis] == np.arange(1000)) * 1.0
-        T = torch.from_numpy(T).type(torch.FloatTensor)
-        Tt = Variable(T)#.cuda()
-        return Tt
-=======
-        return pred_one_hot
->>>>>>> 331ffdf8
-
     def attribute(self, inputs: DataSource, target: DataSource, *args: Any, **kwargs: Any) -> DataSource:
         attributions = []
 
