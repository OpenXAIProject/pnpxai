--- conflicted
+++ resolved
@@ -1,26 +1,14 @@
-from typing import Any, List, Sequence, Optional, Dict
-from torch import Tensor
-from captum.attr import LRP as LRPCaptum
+from typing import Any, Optional, Dict
 from captum._utils.typing import TargetType
-from plotly import express as px
-from plotly.graph_objects import Figure
 
-<<<<<<< HEAD
-from zennit.attribution import Gradient
-from zennit.canonizers import SequentialMergeBatchNorm
-from zennit.composites import LayerMapComposite
-
-from pnpxai.core._types import Model
-=======
 from pnpxai.core._types import Model, DataSource, Task
->>>>>>> 4c388543
 from pnpxai.explainers._explainer import Explainer
-
+from .lrp_zennit import LRPZennit
 
 class LRP(Explainer):
     def __init__(self, model: Model):
         super(LRP, self).__init__(model)
-        self.source = LRPCaptum(model)
+        self.source = LRPZennit(model)
 
     def attribute(
         self,
@@ -37,15 +25,6 @@
             return_convergence_delta=return_convergence_delta,
             verbose=verbose
         )
-<<<<<<< HEAD
-    
-    def get_default_additional_kwargs(self) -> Dict:
-        return {
-            "attributor_type": Gradient,
-            "composite": None,
-            "n_classes": 1000,
-        }
-=======
 
         return attributions
 
@@ -64,5 +43,4 @@
             explanations=explanations,
             task=task,
             kwargs=kwargs
-        )
->>>>>>> 4c388543
+        )