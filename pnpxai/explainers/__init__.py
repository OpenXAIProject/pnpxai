--- conflicted
+++ resolved
@@ -12,13 +12,8 @@
     LRPEpsilonPlus,
     LRPEpsilonAlpha2Beta1,
 )
-<<<<<<< HEAD
-from .kernel_shap import KernelShap, TabKernelShap
-from .lime import Lime, TabLime
-=======
 from .kernel_shap import KernelShap
 from .lime import Lime
->>>>>>> c1d82e4b
 
 from .attention_rollout import (
     AttentionRollout,
@@ -63,12 +58,5 @@
     AttentionRollout,
     TransformerAttribution,
 ]
-<<<<<<< HEAD
-EXPLAINERS_FOR_TABULAR = [
-    TabLime,
-    TabKernelShap,
-]
-=======
 
 EXPLAINERS_FOR_TABULAR = []
->>>>>>> c1d82e4b
