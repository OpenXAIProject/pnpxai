from pnpxai.core.detector import detect_model_architecture
from pnpxai.core.recommender import XaiRecommender
<<<<<<< HEAD
from pnpxai.core.experiment import (
    Experiment,
    AutoExplanation,
    AutoExplanationForImageClassification,
    AutoExplanationForTextClassification,
    AutoExplanationForVisualQuestionAnswering,
    AutoExplanationForTabularClassification,
)    
=======
from pnpxai.core.experiment import Experiment, AutoExplanation
from pnpxai.core.modality import Modality
>>>>>>> 2fc1bffe
<|MERGE_RESOLUTION|>--- conflicted
+++ resolved
@@ -1,15 +1,4 @@
 from pnpxai.core.detector import detect_model_architecture
 from pnpxai.core.recommender import XaiRecommender
-<<<<<<< HEAD
-from pnpxai.core.experiment import (
-    Experiment,
-    AutoExplanation,
-    AutoExplanationForImageClassification,
-    AutoExplanationForTextClassification,
-    AutoExplanationForVisualQuestionAnswering,
-    AutoExplanationForTabularClassification,
-)    
-=======
 from pnpxai.core.experiment import Experiment, AutoExplanation
-from pnpxai.core.modality import Modality
->>>>>>> 2fc1bffe
+from pnpxai.core.modality import Modality