import random
from io import TextIOWrapper
from contextlib import contextmanager
from typing import Sequence, Callable, Any, Union, Optional

import numpy as np
import torch
from torch import Tensor, nn


def set_seed(seed):
    seed = int(seed)
    random.seed(seed)
    np.random.seed(seed)
    torch.manual_seed(seed)
    torch.backends.cudnn.deterministic = True
    torch.backends.cudnn.benchmark = False


def class_to_string(object):
    return str(object.__class__.__name__)


class CustomIterator():
    def __init__(self, data: Sequence, mapper: Callable[[Any], Any]):
        self.data = data
        self.mapper = mapper
        self.iterator = None

    def __iter__(self):
        self.iterator = iter(self.data)
        return self

    def __next__(self):
        datum = next(self.iterator)
        return self.mapper(datum)


class Singleton(type):
    _instances = {}

    def __call__(cls, *args, **kwargs):
        if cls not in cls._instances:
            cls._instances[cls] = super(
                Singleton, cls).__call__(*args, **kwargs)
        return cls._instances[cls]


class Observable:
    def __init__(self):
        self._callbacks = []

    def subscribe(self, callback):
        self._callbacks.append(callback)

    def fire(self, event):
        for callback in self._callbacks:
            callback(event)


@contextmanager
def open_file_or_name(file: Union[TextIOWrapper, str], *args, **kwargs):
    file_wrapper = file
    if isinstance(file, str):
        file_wrapper = open(file, *args, **kwargs)

    yield file_wrapper

    if isinstance(file, str):
        file_wrapper.close()


def map_recursive(data, func: Callable):
    if torch.is_tensor(data):
        return func(data)
    if isinstance(data, (list, tuple, set)):
        return type(data)((map_recursive(datum, func) for datum in data))
    if isinstance(data, dict):
        return {key: map_recursive(value, func) for key, value in data.items()}
    return data


def to_device(data, device: torch.device):
    return map_recursive(data, lambda x: x.to(device))


def flatten(data):
    if isinstance(data, dict):
        data = list(data.values())
    if isinstance(data, (tuple, list)):
        return sum([flatten(elem) for elem in data], [])
    return [data]


def linear_from_params(weight: Tensor, bias: Optional[Tensor] = None) -> nn.Linear:
    layer = nn.Linear(weight.shape[1], weight.shape[0], bias=bias is not None)
    with torch.no_grad():
        layer.weight.data = weight
        layer.bias.data = bias

    return layer


def format_into_tuple(obj: Any):
    if isinstance(obj, Sequence) and not isinstance(obj, str):
        return tuple(obj)
<<<<<<< HEAD
    return (obj,)
=======
    elif isinstance(obj, type(None)):
        return ()
    return (obj,)


def format_into_tuple_all(**kwargs):
    return {k: format_into_tuple(v) for k, v in kwargs.items()}
>>>>>>> c1d82e4b
<|MERGE_RESOLUTION|>--- conflicted
+++ resolved
@@ -104,14 +104,10 @@
 def format_into_tuple(obj: Any):
     if isinstance(obj, Sequence) and not isinstance(obj, str):
         return tuple(obj)
-<<<<<<< HEAD
-    return (obj,)
-=======
     elif isinstance(obj, type(None)):
         return ()
     return (obj,)
 
 
 def format_into_tuple_all(**kwargs):
-    return {k: format_into_tuple(v) for k, v in kwargs.items()}
->>>>>>> c1d82e4b
+    return {k: format_into_tuple(v) for k, v in kwargs.items()}