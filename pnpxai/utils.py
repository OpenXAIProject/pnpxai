import random
import re
from io import TextIOWrapper
from contextlib import contextmanager
<<<<<<< HEAD
from typing import Sequence, Callable, Any, Union, Optional, Tuple
=======
from typing import Sequence, Callable, Any, Union, Optional, Tuple, TypeVar
>>>>>>> 2fc1bffe

import numpy as np
import torch
from torch import Tensor, nn


def set_seed(seed):
    seed = int(seed)
    random.seed(seed)
    np.random.seed(seed)
    torch.manual_seed(seed)
    torch.backends.cudnn.deterministic = True
    torch.backends.cudnn.benchmark = False


def class_to_string(object):
    return str(object.__class__.__name__)


class CustomIterator():
    def __init__(self, data: Sequence, mapper: Callable[[Any], Any]):
        self.data = data
        self.mapper = mapper
        self.iterator = None

    def __iter__(self):
        self.iterator = iter(self.data)
        return self

    def __next__(self):
        datum = next(self.iterator)
        return self.mapper(datum)


class Singleton(type):
    _instances = {}

    def __call__(cls, *args, **kwargs):
        if cls not in cls._instances:
            cls._instances[cls] = super(
                Singleton, cls).__call__(*args, **kwargs)
        return cls._instances[cls]


class Observable:
    def __init__(self):
        self._callbacks = []

    def subscribe(self, callback):
        self._callbacks.append(callback)

    def fire(self, event):
        for callback in self._callbacks:
            callback(event)


@contextmanager
def open_file_or_name(file: Union[TextIOWrapper, str], *args, **kwargs):
    file_wrapper = file
    if isinstance(file, str):
        file_wrapper = open(file, *args, **kwargs)

    yield file_wrapper

    if isinstance(file, str):
        file_wrapper.close()


def map_recursive(data, func: Callable):
    if torch.is_tensor(data):
        return func(data)
    if isinstance(data, (list, tuple, set)):
        return type(data)((map_recursive(datum, func) for datum in data))
    if isinstance(data, dict):
        return {key: map_recursive(value, func) for key, value in data.items()}
    return data


def to_device(data, device: torch.device):
    return map_recursive(data, lambda x: x.to(device))


def flatten(data):
    if isinstance(data, dict):
        data = list(data.values())
    if isinstance(data, (tuple, list)):
        return sum([flatten(elem) for elem in data], [])
    return [data]


def linear_from_params(weight: Tensor, bias: Optional[Tensor] = None) -> nn.Linear:
    layer = nn.Linear(weight.shape[1], weight.shape[0], bias=bias is not None)
    with torch.no_grad():
        layer.weight.data = weight
        layer.bias.data = bias

    return layer


<<<<<<< HEAD
def format_into_tuple(obj: Any):
=======
T = TypeVar('T')


def format_into_tuple(obj: T) -> Tuple[T]:
>>>>>>> 2fc1bffe
    if isinstance(obj, Sequence) and not isinstance(obj, str):
        return tuple(obj)
    elif isinstance(obj, type(None)):
        return ()
    return (obj,)


<<<<<<< HEAD
def format_out_tuple_if_single(obj: Tuple[Any]):
=======
def format_out_tuple_if_single(obj: Tuple[T]) -> Union[T, Tuple[T]]:
>>>>>>> 2fc1bffe
    if len(obj) == 1:
        return obj[0]
    return obj


def format_into_tuple_all(**kwargs):
    return {k: format_into_tuple(v) for k, v in kwargs.items()}


<<<<<<< HEAD
def ignore_warnings():
    import warnings
    warnings.filterwarnings("ignore", category=UserWarning, message="'has_cuda' is deprecated")
    warnings.filterwarnings("ignore", category=UserWarning, message="'has_cudnn' is deprecated")
    warnings.filterwarnings("ignore", category=UserWarning, message="'has_mps' is deprecated")
    warnings.filterwarnings("ignore", category=UserWarning, message="'has_mkldnn' is deprecated")
=======
def generate_param_key(*args):
    # ensure the uniqueness of param name of optuna
    return '.'.join([str(arg) for arg in args if arg is not None])


def _camel_to_snake(name):
    return re.sub(r'(?<!^)(?=[A-Z])', '_', name).lower()


def format_multimodal_supporting_input(input, format, input_key=None, **kwargs):
    inputs = format_into_tuple(input)
    formatted = []
    for inp in inputs:
        args = ()
        if input_key is None:
            args += (inp,)
        else:
            kwargs[input_key] = inp
        formatted.append(format(*args, **kwargs))
    formatted = format_out_tuple_if_single(tuple(formatted))
    return formatted


def run_multimodal_supporting_util_fn(input, fn):
    inputs = format_into_tuple(input)
    fns = format_into_tuple(fn)
    assert len(inputs) == len(fns)
    outputs = tuple(f(inp) for f, inp in zip(fns, inputs))
    return format_out_tuple_if_single(outputs)
>>>>>>> 2fc1bffe
<|MERGE_RESOLUTION|>--- conflicted
+++ resolved
@@ -2,11 +2,7 @@
 import re
 from io import TextIOWrapper
 from contextlib import contextmanager
-<<<<<<< HEAD
-from typing import Sequence, Callable, Any, Union, Optional, Tuple
-=======
 from typing import Sequence, Callable, Any, Union, Optional, Tuple, TypeVar
->>>>>>> 2fc1bffe
 
 import numpy as np
 import torch
@@ -106,14 +102,10 @@
     return layer
 
 
-<<<<<<< HEAD
-def format_into_tuple(obj: Any):
-=======
 T = TypeVar('T')
 
 
 def format_into_tuple(obj: T) -> Tuple[T]:
->>>>>>> 2fc1bffe
     if isinstance(obj, Sequence) and not isinstance(obj, str):
         return tuple(obj)
     elif isinstance(obj, type(None)):
@@ -121,11 +113,7 @@
     return (obj,)
 
 
-<<<<<<< HEAD
-def format_out_tuple_if_single(obj: Tuple[Any]):
-=======
 def format_out_tuple_if_single(obj: Tuple[T]) -> Union[T, Tuple[T]]:
->>>>>>> 2fc1bffe
     if len(obj) == 1:
         return obj[0]
     return obj
@@ -135,14 +123,6 @@
     return {k: format_into_tuple(v) for k, v in kwargs.items()}
 
 
-<<<<<<< HEAD
-def ignore_warnings():
-    import warnings
-    warnings.filterwarnings("ignore", category=UserWarning, message="'has_cuda' is deprecated")
-    warnings.filterwarnings("ignore", category=UserWarning, message="'has_cudnn' is deprecated")
-    warnings.filterwarnings("ignore", category=UserWarning, message="'has_mps' is deprecated")
-    warnings.filterwarnings("ignore", category=UserWarning, message="'has_mkldnn' is deprecated")
-=======
 def generate_param_key(*args):
     # ensure the uniqueness of param name of optuna
     return '.'.join([str(arg) for arg in args if arg is not None])
@@ -171,5 +151,4 @@
     fns = format_into_tuple(fn)
     assert len(inputs) == len(fns)
     outputs = tuple(f(inp) for f, inp in zip(fns, inputs))
-    return format_out_tuple_if_single(outputs)
->>>>>>> 2fc1bffe
+    return format_out_tuple_if_single(outputs)